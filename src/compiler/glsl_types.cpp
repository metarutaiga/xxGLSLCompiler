/*
 * Copyright © 2009 Intel Corporation
 *
 * Permission is hereby granted, free of charge, to any person obtaining a
 * copy of this software and associated documentation files (the "Software"),
 * to deal in the Software without restriction, including without limitation
 * the rights to use, copy, modify, merge, publish, distribute, sublicense,
 * and/or sell copies of the Software, and to permit persons to whom the
 * Software is furnished to do so, subject to the following conditions:
 *
 * The above copyright notice and this permission notice (including the next
 * paragraph) shall be included in all copies or substantial portions of the
 * Software.
 *
 * THE SOFTWARE IS PROVIDED "AS IS", WITHOUT WARRANTY OF ANY KIND, EXPRESS OR
 * IMPLIED, INCLUDING BUT NOT LIMITED TO THE WARRANTIES OF MERCHANTABILITY,
 * FITNESS FOR A PARTICULAR PURPOSE AND NONINFRINGEMENT.  IN NO EVENT SHALL
 * THE AUTHORS OR COPYRIGHT HOLDERS BE LIABLE FOR ANY CLAIM, DAMAGES OR OTHER
 * LIABILITY, WHETHER IN AN ACTION OF CONTRACT, TORT OR OTHERWISE, ARISING
 * FROM, OUT OF OR IN CONNECTION WITH THE SOFTWARE OR THE USE OR OTHER
 * DEALINGS IN THE SOFTWARE.
 */

#include <stdio.h>
#include "main/macros.h"
#include "compiler/glsl/glsl_parser_extras.h"
#include "glsl_types.h"
#include "util/hash_table.h"
#include "util/u_string.h"


mtx_t glsl_type::hash_mutex = _MTX_INITIALIZER_NP;
hash_table *glsl_type::explicit_matrix_types = NULL;
hash_table *glsl_type::array_types = NULL;
hash_table *glsl_type::record_types = NULL;
hash_table *glsl_type::interface_types = NULL;
hash_table *glsl_type::function_types = NULL;
hash_table *glsl_type::subroutine_types = NULL;

glsl_type::glsl_type(GLenum gl_type,
                     glsl_base_type base_type, unsigned vector_elements,
                     unsigned matrix_columns, const char *name,
                     unsigned explicit_stride, bool row_major) :
   gl_type(gl_type),
   base_type(base_type), sampled_type(GLSL_TYPE_VOID),
   sampler_dimensionality(0), sampler_shadow(0), sampler_array(0),
   interface_packing(0), interface_row_major(row_major),
   vector_elements(vector_elements), matrix_columns(matrix_columns),
   length(0), explicit_stride(explicit_stride)
{
   /* Values of these types must fit in the two bits of
    * glsl_type::sampled_type.
    */
   STATIC_ASSERT((unsigned(GLSL_TYPE_UINT)  & 3) == unsigned(GLSL_TYPE_UINT));
   STATIC_ASSERT((unsigned(GLSL_TYPE_INT)   & 3) == unsigned(GLSL_TYPE_INT));
   STATIC_ASSERT((unsigned(GLSL_TYPE_FLOAT) & 3) == unsigned(GLSL_TYPE_FLOAT));

   ASSERT_BITFIELD_SIZE(glsl_type, base_type, GLSL_TYPE_ERROR);
   ASSERT_BITFIELD_SIZE(glsl_type, sampled_type, GLSL_TYPE_ERROR);
   ASSERT_BITFIELD_SIZE(glsl_type, sampler_dimensionality,
                        GLSL_SAMPLER_DIM_SUBPASS_MS);

   this->mem_ctx = ralloc_context(NULL);
   assert(this->mem_ctx != NULL);

   assert(name != NULL);
   this->name = ralloc_strdup(this->mem_ctx, name);

   /* Neither dimension is zero or both dimensions are zero.
    */
   assert((vector_elements == 0) == (matrix_columns == 0));
   memset(& fields, 0, sizeof(fields));
}

glsl_type::glsl_type(GLenum gl_type, glsl_base_type base_type,
                     enum glsl_sampler_dim dim, bool shadow, bool array,
                     glsl_base_type type, const char *name) :
   gl_type(gl_type),
   base_type(base_type), sampled_type(type),
   sampler_dimensionality(dim), sampler_shadow(shadow),
   sampler_array(array), interface_packing(0),
   interface_row_major(0),
   length(0), explicit_stride(0)
{
   this->mem_ctx = ralloc_context(NULL);
   assert(this->mem_ctx != NULL);

   assert(name != NULL);
   this->name = ralloc_strdup(this->mem_ctx, name);

   memset(& fields, 0, sizeof(fields));

   matrix_columns = vector_elements = 1;
}

glsl_type::glsl_type(const glsl_struct_field *fields, unsigned num_fields,
                     const char *name) :
   gl_type(0),
   base_type(GLSL_TYPE_STRUCT), sampled_type(GLSL_TYPE_VOID),
   sampler_dimensionality(0), sampler_shadow(0), sampler_array(0),
   interface_packing(0), interface_row_major(0),
   vector_elements(0), matrix_columns(0),
   length(num_fields), explicit_stride(0)
{
   unsigned int i;

   this->mem_ctx = ralloc_context(NULL);
   assert(this->mem_ctx != NULL);

   assert(name != NULL);
   this->name = ralloc_strdup(this->mem_ctx, name);
   /* Zero-fill to prevent spurious Valgrind errors when serializing NIR
    * due to uninitialized unused bits in bit fields. */
   this->fields.structure = rzalloc_array(this->mem_ctx,
                                          glsl_struct_field, length);

   for (i = 0; i < length; i++) {
      this->fields.structure[i] = fields[i];
      this->fields.structure[i].name = ralloc_strdup(this->fields.structure,
                                                     fields[i].name);
   }
}

glsl_type::glsl_type(const glsl_struct_field *fields, unsigned num_fields,
                     enum glsl_interface_packing packing,
                     bool row_major, const char *name) :
   gl_type(0),
   base_type(GLSL_TYPE_INTERFACE), sampled_type(GLSL_TYPE_VOID),
   sampler_dimensionality(0), sampler_shadow(0), sampler_array(0),
   interface_packing((unsigned) packing),
   interface_row_major((unsigned) row_major),
   vector_elements(0), matrix_columns(0),
   length(num_fields), explicit_stride(0)
{
   unsigned int i;

   this->mem_ctx = ralloc_context(NULL);
   assert(this->mem_ctx != NULL);

   assert(name != NULL);
   this->name = ralloc_strdup(this->mem_ctx, name);
   this->fields.structure = rzalloc_array(this->mem_ctx,
                                          glsl_struct_field, length);
   for (i = 0; i < length; i++) {
      this->fields.structure[i] = fields[i];
      this->fields.structure[i].name = ralloc_strdup(this->fields.structure,
                                                     fields[i].name);
   }
}

glsl_type::glsl_type(const glsl_type *return_type,
                     const glsl_function_param *params, unsigned num_params) :
   gl_type(0),
   base_type(GLSL_TYPE_FUNCTION), sampled_type(GLSL_TYPE_VOID),
   sampler_dimensionality(0), sampler_shadow(0), sampler_array(0),
   interface_packing(0), interface_row_major(0),
   vector_elements(0), matrix_columns(0),
   length(num_params), explicit_stride(0)
{
   unsigned int i;

   this->mem_ctx = ralloc_context(NULL);
   assert(this->mem_ctx != NULL);

   this->fields.parameters = rzalloc_array(this->mem_ctx,
                                           glsl_function_param, num_params + 1);

   /* We store the return type as the first parameter */
   this->fields.parameters[0].type = return_type;
   this->fields.parameters[0].in = false;
   this->fields.parameters[0].out = true;

   /* We store the i'th parameter in slot i+1 */
   for (i = 0; i < length; i++) {
      this->fields.parameters[i + 1].type = params[i].type;
      this->fields.parameters[i + 1].in = params[i].in;
      this->fields.parameters[i + 1].out = params[i].out;
   }
}

glsl_type::glsl_type(const char *subroutine_name) :
   gl_type(0),
   base_type(GLSL_TYPE_SUBROUTINE), sampled_type(GLSL_TYPE_VOID),
   sampler_dimensionality(0), sampler_shadow(0), sampler_array(0),
   interface_packing(0), interface_row_major(0),
   vector_elements(1), matrix_columns(1),
   length(0), explicit_stride(0)
{
   this->mem_ctx = ralloc_context(NULL);
   assert(this->mem_ctx != NULL);

   assert(subroutine_name != NULL);
   this->name = ralloc_strdup(this->mem_ctx, subroutine_name);
}

glsl_type::~glsl_type()
{
    ralloc_free(this->mem_ctx);
}

bool
glsl_type::contains_sampler() const
{
   if (this->is_array()) {
      return this->fields.array->contains_sampler();
   } else if (this->is_record() || this->is_interface()) {
      for (unsigned int i = 0; i < this->length; i++) {
         if (this->fields.structure[i].type->contains_sampler())
            return true;
      }
      return false;
   } else {
      return this->is_sampler();
   }
}

bool
glsl_type::contains_array() const
{
   if (this->is_record() || this->is_interface()) {
      for (unsigned int i = 0; i < this->length; i++) {
         if (this->fields.structure[i].type->contains_array())
            return true;
      }
      return false;
   } else {
      return this->is_array();
   }
}

bool
glsl_type::contains_integer() const
{
   if (this->is_array()) {
      return this->fields.array->contains_integer();
   } else if (this->is_record() || this->is_interface()) {
      for (unsigned int i = 0; i < this->length; i++) {
         if (this->fields.structure[i].type->contains_integer())
            return true;
      }
      return false;
   } else {
      return this->is_integer();
   }
}

bool
glsl_type::contains_double() const
{
   if (this->is_array()) {
      return this->fields.array->contains_double();
   } else if (this->is_record() || this->is_interface()) {
      for (unsigned int i = 0; i < this->length; i++) {
         if (this->fields.structure[i].type->contains_double())
            return true;
      }
      return false;
   } else {
      return this->is_double();
   }
}

bool
glsl_type::contains_opaque() const {
   switch (base_type) {
   case GLSL_TYPE_SAMPLER:
   case GLSL_TYPE_IMAGE:
   case GLSL_TYPE_ATOMIC_UINT:
      return true;
   case GLSL_TYPE_ARRAY:
      return fields.array->contains_opaque();
   case GLSL_TYPE_STRUCT:
   case GLSL_TYPE_INTERFACE:
      for (unsigned int i = 0; i < length; i++) {
         if (fields.structure[i].type->contains_opaque())
            return true;
      }
      return false;
   default:
      return false;
   }
}

bool
glsl_type::contains_subroutine() const
{
   if (this->is_array()) {
      return this->fields.array->contains_subroutine();
   } else if (this->is_record() || this->is_interface()) {
      for (unsigned int i = 0; i < this->length; i++) {
         if (this->fields.structure[i].type->contains_subroutine())
            return true;
      }
      return false;
   } else {
      return this->is_subroutine();
   }
}

gl_texture_index
glsl_type::sampler_index() const
{
   const glsl_type *const t = (this->is_array()) ? this->fields.array : this;

   assert(t->is_sampler() || t->is_image());

   switch (t->sampler_dimensionality) {
   case GLSL_SAMPLER_DIM_1D:
      return (t->sampler_array) ? TEXTURE_1D_ARRAY_INDEX : TEXTURE_1D_INDEX;
   case GLSL_SAMPLER_DIM_2D:
      return (t->sampler_array) ? TEXTURE_2D_ARRAY_INDEX : TEXTURE_2D_INDEX;
   case GLSL_SAMPLER_DIM_3D:
      return TEXTURE_3D_INDEX;
   case GLSL_SAMPLER_DIM_CUBE:
      return (t->sampler_array) ? TEXTURE_CUBE_ARRAY_INDEX : TEXTURE_CUBE_INDEX;
   case GLSL_SAMPLER_DIM_RECT:
      return TEXTURE_RECT_INDEX;
   case GLSL_SAMPLER_DIM_BUF:
      return TEXTURE_BUFFER_INDEX;
   case GLSL_SAMPLER_DIM_EXTERNAL:
      return TEXTURE_EXTERNAL_INDEX;
   case GLSL_SAMPLER_DIM_MS:
      return (t->sampler_array) ? TEXTURE_2D_MULTISAMPLE_ARRAY_INDEX : TEXTURE_2D_MULTISAMPLE_INDEX;
   default:
      assert(!"Should not get here.");
      return TEXTURE_BUFFER_INDEX;
   }
}

bool
glsl_type::contains_image() const
{
   if (this->is_array()) {
      return this->fields.array->contains_image();
   } else if (this->is_record() || this->is_interface()) {
      for (unsigned int i = 0; i < this->length; i++) {
         if (this->fields.structure[i].type->contains_image())
            return true;
      }
      return false;
   } else {
      return this->is_image();
   }
}

const glsl_type *glsl_type::get_base_type() const
{
   switch (base_type) {
   case GLSL_TYPE_UINT:
      return uint_type;
   case GLSL_TYPE_UINT16:
      return uint16_t_type;
   case GLSL_TYPE_UINT8:
      return uint8_t_type;
   case GLSL_TYPE_INT:
      return int_type;
   case GLSL_TYPE_INT16:
      return int16_t_type;
   case GLSL_TYPE_INT8:
      return int8_t_type;
   case GLSL_TYPE_FLOAT:
      return float_type;
   case GLSL_TYPE_FLOAT16:
      return float16_t_type;
   case GLSL_TYPE_DOUBLE:
      return double_type;
   case GLSL_TYPE_BOOL:
      return bool_type;
   case GLSL_TYPE_UINT64:
      return uint64_t_type;
   case GLSL_TYPE_INT64:
      return int64_t_type;
   default:
      return error_type;
   }
}


const glsl_type *glsl_type::get_scalar_type() const
{
   const glsl_type *type = this;

   /* Handle arrays */
   while (type->base_type == GLSL_TYPE_ARRAY)
      type = type->fields.array;

   const glsl_type *scalar_type = type->get_base_type();
   if (scalar_type == error_type)
      return type;

   return scalar_type;
}


const glsl_type *glsl_type::get_bare_type() const
{
   switch (this->base_type) {
   case GLSL_TYPE_UINT8:
   case GLSL_TYPE_INT8:
   case GLSL_TYPE_UINT16:
   case GLSL_TYPE_INT16:
   case GLSL_TYPE_FLOAT16:
   case GLSL_TYPE_UINT:
   case GLSL_TYPE_INT:
   case GLSL_TYPE_FLOAT:
   case GLSL_TYPE_BOOL:
   case GLSL_TYPE_DOUBLE:
   case GLSL_TYPE_UINT64:
   case GLSL_TYPE_INT64:
      return get_instance(this->base_type, this->vector_elements,
                          this->matrix_columns);

   case GLSL_TYPE_STRUCT:
   case GLSL_TYPE_INTERFACE: {
      glsl_struct_field *bare_fields = new glsl_struct_field[this->length];
      for (unsigned i = 0; i < this->length; i++) {
         bare_fields[i].type = this->fields.structure[i].type->get_bare_type();
         bare_fields[i].name = this->fields.structure[i].name;
      }
      const glsl_type *bare_type =
         get_record_instance(bare_fields, this->length, this->name);
      delete[] bare_fields;
      return bare_type;
   }

   case GLSL_TYPE_ARRAY:
      return get_array_instance(this->fields.array->get_bare_type(),
                                this->length);

   case GLSL_TYPE_SAMPLER:
   case GLSL_TYPE_IMAGE:
   case GLSL_TYPE_ATOMIC_UINT:
   case GLSL_TYPE_VOID:
   case GLSL_TYPE_SUBROUTINE:
   case GLSL_TYPE_FUNCTION:
   case GLSL_TYPE_ERROR:
      return this;
   }

   unreachable("Invalid base type");
}


static void
hash_free_type_function(struct hash_entry *entry)
{
   glsl_type *type = (glsl_type *) entry->data;

   if (type->is_array())
      free((void*)entry->key);

   delete type;
}

void
_mesa_glsl_release_types(void)
{
   /* Should only be called during atexit (either when unloading shared
    * object, or if process terminates), so no mutex-locking should be
    * necessary.
    */
   if (glsl_type::explicit_matrix_types != NULL) {
      _mesa_hash_table_destroy(glsl_type::explicit_matrix_types,
                               hash_free_type_function);
      glsl_type::explicit_matrix_types = NULL;
   }

   if (glsl_type::array_types != NULL) {
      _mesa_hash_table_destroy(glsl_type::array_types, hash_free_type_function);
      glsl_type::array_types = NULL;
   }

   if (glsl_type::record_types != NULL) {
      _mesa_hash_table_destroy(glsl_type::record_types, hash_free_type_function);
      glsl_type::record_types = NULL;
   }

   if (glsl_type::interface_types != NULL) {
      _mesa_hash_table_destroy(glsl_type::interface_types, hash_free_type_function);
      glsl_type::interface_types = NULL;
   }

   if (glsl_type::function_types != NULL) {
      _mesa_hash_table_destroy(glsl_type::function_types, hash_free_type_function);
      glsl_type::function_types = NULL;
   }

   if (glsl_type::subroutine_types != NULL) {
      _mesa_hash_table_destroy(glsl_type::subroutine_types, hash_free_type_function);
      glsl_type::subroutine_types = NULL;
   }
}


glsl_type::glsl_type(const glsl_type *array, unsigned length,
                     unsigned explicit_stride) :
   base_type(GLSL_TYPE_ARRAY), sampled_type(GLSL_TYPE_VOID),
   sampler_dimensionality(0), sampler_shadow(0), sampler_array(0),
   interface_packing(0), interface_row_major(0),
   vector_elements(0), matrix_columns(0),
   length(length), name(NULL), explicit_stride(explicit_stride)
{
   this->fields.array = array;
   /* Inherit the gl type of the base. The GL type is used for
    * uniform/statevar handling in Mesa and the arrayness of the type
    * is represented by the size rather than the type.
    */
   this->gl_type = array->gl_type;

   /* Allow a maximum of 10 characters for the array size.  This is enough
    * for 32-bits of ~0.  The extra 3 are for the '[', ']', and terminating
    * NUL.
    */
   const unsigned name_length = strlen(array->name) + 10 + 3;

   this->mem_ctx = ralloc_context(NULL);
   assert(this->mem_ctx != NULL);

   char *const n = (char *) ralloc_size(this->mem_ctx, name_length);

   if (length == 0)
      util_snprintf(n, name_length, "%s[]", array->name);
   else {
      /* insert outermost dimensions in the correct spot
       * otherwise the dimension order will be backwards
       */
      const char *pos = strchr(array->name, '[');
      if (pos) {
         int idx = pos - array->name;
         util_snprintf(n, idx+1, "%s", array->name);
         util_snprintf(n + idx, name_length - idx, "[%u]%s",
                       length, array->name + idx);
      } else {
         util_snprintf(n, name_length, "%s[%u]", array->name, length);
      }
   }

   this->name = n;
}

const glsl_type *
glsl_type::vec(unsigned components, const glsl_type *const ts[])
{
   unsigned n = components;

   if (components == 8)
      n = 5;
   else if (components == 16)
      n = 6;

   if (n == 0 || n > 6)
      return error_type;

   return ts[n - 1];
}

#define VECN(components, sname, vname)           \
const glsl_type *                                \
glsl_type:: vname (unsigned components)          \
{                                                \
   static const glsl_type *const ts[] = {        \
      sname ## _type, vname ## 2_type,           \
      vname ## 3_type, vname ## 4_type,          \
      vname ## 8_type, vname ## 16_type,         \
   };                                            \
   return glsl_type::vec(components, ts);        \
}

VECN(components, float, vec)
VECN(components, float16_t, f16vec)
VECN(components, double, dvec)
VECN(components, int, ivec)
VECN(components, uint, uvec)
VECN(components, bool, bvec)
VECN(components, int64_t, i64vec)
VECN(components, uint64_t, u64vec)
VECN(components, int16_t, i16vec)
VECN(components, uint16_t, u16vec)
VECN(components, int8_t, i8vec)
VECN(components, uint8_t, u8vec)

const glsl_type *
glsl_type::get_instance(unsigned base_type, unsigned rows, unsigned columns,
                        unsigned explicit_stride, bool row_major)
{
   if (base_type == GLSL_TYPE_VOID) {
      assert(explicit_stride == 0 && !row_major);
      return void_type;
   }

   /* Matrix and vector types with explicit strides have to be looked up in a
    * table so they're handled separately.
    */
   if (explicit_stride > 0) {
      const glsl_type *bare_type = get_instance(base_type, rows, columns);

      assert(columns > 1 || !row_major);

      char name[128];
      util_snprintf(name, sizeof(name), "%sx%uB%s", bare_type->name,
                    explicit_stride, row_major ? "RM" : "");

      mtx_lock(&glsl_type::hash_mutex);

      if (explicit_matrix_types == NULL) {
         explicit_matrix_types =
            _mesa_hash_table_create(NULL, _mesa_key_hash_string,
                                    _mesa_key_string_equal);
      }

      const struct hash_entry *entry =
         _mesa_hash_table_search(explicit_matrix_types, name);
      if (entry == NULL) {
         const glsl_type *t = new glsl_type(bare_type->gl_type,
                                            (glsl_base_type)base_type,
                                            rows, columns, name,
                                            explicit_stride, row_major);

         entry = _mesa_hash_table_insert(explicit_matrix_types,
                                         t->name, (void *)t);
      }

      assert(((glsl_type *) entry->data)->base_type == base_type);
      assert(((glsl_type *) entry->data)->vector_elements == rows);
      assert(((glsl_type *) entry->data)->matrix_columns == columns);
      assert(((glsl_type *) entry->data)->explicit_stride == explicit_stride);

      mtx_unlock(&glsl_type::hash_mutex);

      return (const glsl_type *) entry->data;
   }

   assert(!row_major);

   /* Treat GLSL vectors as Nx1 matrices.
    */
   if (columns == 1) {
      switch (base_type) {
      case GLSL_TYPE_UINT:
         return uvec(rows);
      case GLSL_TYPE_INT:
         return ivec(rows);
      case GLSL_TYPE_FLOAT:
         return vec(rows);
      case GLSL_TYPE_FLOAT16:
         return f16vec(rows);
      case GLSL_TYPE_DOUBLE:
         return dvec(rows);
      case GLSL_TYPE_BOOL:
         return bvec(rows);
      case GLSL_TYPE_UINT64:
         return u64vec(rows);
      case GLSL_TYPE_INT64:
         return i64vec(rows);
      case GLSL_TYPE_UINT16:
         return u16vec(rows);
      case GLSL_TYPE_INT16:
         return i16vec(rows);
      case GLSL_TYPE_UINT8:
         return u8vec(rows);
      case GLSL_TYPE_INT8:
         return i8vec(rows);
      default:
         return error_type;
      }
   } else {
      if ((base_type != GLSL_TYPE_FLOAT &&
           base_type != GLSL_TYPE_DOUBLE &&
           base_type != GLSL_TYPE_FLOAT16) || (rows == 1))
         return error_type;

      /* GLSL matrix types are named mat{COLUMNS}x{ROWS}.  Only the following
       * combinations are valid:
       *
       *   1 2 3 4
       * 1
       * 2   x x x
       * 3   x x x
       * 4   x x x
       */
#define IDX(c,r) (((c-1)*3) + (r-1))

      switch (base_type) {
      case GLSL_TYPE_DOUBLE: {
         switch (IDX(columns, rows)) {
         case IDX(2,2): return dmat2_type;
         case IDX(2,3): return dmat2x3_type;
         case IDX(2,4): return dmat2x4_type;
         case IDX(3,2): return dmat3x2_type;
         case IDX(3,3): return dmat3_type;
         case IDX(3,4): return dmat3x4_type;
         case IDX(4,2): return dmat4x2_type;
         case IDX(4,3): return dmat4x3_type;
         case IDX(4,4): return dmat4_type;
         default: return error_type;
         }
      }
      case GLSL_TYPE_FLOAT: {
         switch (IDX(columns, rows)) {
         case IDX(2,2): return mat2_type;
         case IDX(2,3): return mat2x3_type;
         case IDX(2,4): return mat2x4_type;
         case IDX(3,2): return mat3x2_type;
         case IDX(3,3): return mat3_type;
         case IDX(3,4): return mat3x4_type;
         case IDX(4,2): return mat4x2_type;
         case IDX(4,3): return mat4x3_type;
         case IDX(4,4): return mat4_type;
         default: return error_type;
         }
      }
      case GLSL_TYPE_FLOAT16: {
         switch (IDX(columns, rows)) {
         case IDX(2,2): return f16mat2_type;
         case IDX(2,3): return f16mat2x3_type;
         case IDX(2,4): return f16mat2x4_type;
         case IDX(3,2): return f16mat3x2_type;
         case IDX(3,3): return f16mat3_type;
         case IDX(3,4): return f16mat3x4_type;
         case IDX(4,2): return f16mat4x2_type;
         case IDX(4,3): return f16mat4x3_type;
         case IDX(4,4): return f16mat4_type;
         default: return error_type;
         }
      }
      default: return error_type;
      }
   }

   assert(!"Should not get here.");
   return error_type;
}

const glsl_type *
glsl_type::get_sampler_instance(enum glsl_sampler_dim dim,
                                bool shadow,
                                bool array,
                                glsl_base_type type)
{
   switch (type) {
   case GLSL_TYPE_FLOAT:
      switch (dim) {
      case GLSL_SAMPLER_DIM_1D:
         if (shadow)
            return (array ? sampler1DArrayShadow_type : sampler1DShadow_type);
         else
            return (array ? sampler1DArray_type : sampler1D_type);
      case GLSL_SAMPLER_DIM_2D:
         if (shadow)
            return (array ? sampler2DArrayShadow_type : sampler2DShadow_type);
         else
            return (array ? sampler2DArray_type : sampler2D_type);
      case GLSL_SAMPLER_DIM_3D:
         if (shadow || array)
            return error_type;
         else
            return sampler3D_type;
      case GLSL_SAMPLER_DIM_CUBE:
         if (shadow)
            return (array ? samplerCubeArrayShadow_type : samplerCubeShadow_type);
         else
            return (array ? samplerCubeArray_type : samplerCube_type);
      case GLSL_SAMPLER_DIM_RECT:
         if (array)
            return error_type;
         if (shadow)
            return sampler2DRectShadow_type;
         else
            return sampler2DRect_type;
      case GLSL_SAMPLER_DIM_BUF:
         if (shadow || array)
            return error_type;
         else
            return samplerBuffer_type;
      case GLSL_SAMPLER_DIM_MS:
         if (shadow)
            return error_type;
         return (array ? sampler2DMSArray_type : sampler2DMS_type);
      case GLSL_SAMPLER_DIM_EXTERNAL:
         if (shadow || array)
            return error_type;
         else
            return samplerExternalOES_type;
      case GLSL_SAMPLER_DIM_SUBPASS:
      case GLSL_SAMPLER_DIM_SUBPASS_MS:
         return error_type;
      }
   case GLSL_TYPE_INT:
      if (shadow)
         return error_type;
      switch (dim) {
      case GLSL_SAMPLER_DIM_1D:
         return (array ? isampler1DArray_type : isampler1D_type);
      case GLSL_SAMPLER_DIM_2D:
         return (array ? isampler2DArray_type : isampler2D_type);
      case GLSL_SAMPLER_DIM_3D:
         if (array)
            return error_type;
         return isampler3D_type;
      case GLSL_SAMPLER_DIM_CUBE:
         return (array ? isamplerCubeArray_type : isamplerCube_type);
      case GLSL_SAMPLER_DIM_RECT:
         if (array)
            return error_type;
         return isampler2DRect_type;
      case GLSL_SAMPLER_DIM_BUF:
         if (array)
            return error_type;
         return isamplerBuffer_type;
      case GLSL_SAMPLER_DIM_MS:
         return (array ? isampler2DMSArray_type : isampler2DMS_type);
      case GLSL_SAMPLER_DIM_EXTERNAL:
         return error_type;
      case GLSL_SAMPLER_DIM_SUBPASS:
      case GLSL_SAMPLER_DIM_SUBPASS_MS:
         return error_type;
      }
   case GLSL_TYPE_UINT:
      if (shadow)
         return error_type;
      switch (dim) {
      case GLSL_SAMPLER_DIM_1D:
         return (array ? usampler1DArray_type : usampler1D_type);
      case GLSL_SAMPLER_DIM_2D:
         return (array ? usampler2DArray_type : usampler2D_type);
      case GLSL_SAMPLER_DIM_3D:
         if (array)
            return error_type;
         return usampler3D_type;
      case GLSL_SAMPLER_DIM_CUBE:
         return (array ? usamplerCubeArray_type : usamplerCube_type);
      case GLSL_SAMPLER_DIM_RECT:
         if (array)
            return error_type;
         return usampler2DRect_type;
      case GLSL_SAMPLER_DIM_BUF:
         if (array)
            return error_type;
         return usamplerBuffer_type;
      case GLSL_SAMPLER_DIM_MS:
         return (array ? usampler2DMSArray_type : usampler2DMS_type);
      case GLSL_SAMPLER_DIM_EXTERNAL:
         return error_type;
      case GLSL_SAMPLER_DIM_SUBPASS:
      case GLSL_SAMPLER_DIM_SUBPASS_MS:
         return error_type;
      }
   default:
      return error_type;
   }

   unreachable("switch statement above should be complete");
}

const glsl_type *
glsl_type::get_image_instance(enum glsl_sampler_dim dim,
                              bool array, glsl_base_type type)
{
   switch (type) {
   case GLSL_TYPE_FLOAT:
      switch (dim) {
      case GLSL_SAMPLER_DIM_1D:
         return (array ? image1DArray_type : image1D_type);
      case GLSL_SAMPLER_DIM_2D:
         return (array ? image2DArray_type : image2D_type);
      case GLSL_SAMPLER_DIM_3D:
         return image3D_type;
      case GLSL_SAMPLER_DIM_CUBE:
         return (array ? imageCubeArray_type : imageCube_type);
      case GLSL_SAMPLER_DIM_RECT:
         if (array)
            return error_type;
         else
            return image2DRect_type;
      case GLSL_SAMPLER_DIM_BUF:
         if (array)
            return error_type;
         else
            return imageBuffer_type;
      case GLSL_SAMPLER_DIM_MS:
         return (array ? image2DMSArray_type : image2DMS_type);
      case GLSL_SAMPLER_DIM_SUBPASS:
         return subpassInput_type;
      case GLSL_SAMPLER_DIM_SUBPASS_MS:
         return subpassInputMS_type;
      case GLSL_SAMPLER_DIM_EXTERNAL:
         return error_type;
      }
   case GLSL_TYPE_INT:
      switch (dim) {
      case GLSL_SAMPLER_DIM_1D:
         return (array ? iimage1DArray_type : iimage1D_type);
      case GLSL_SAMPLER_DIM_2D:
         return (array ? iimage2DArray_type : iimage2D_type);
      case GLSL_SAMPLER_DIM_3D:
         if (array)
            return error_type;
         return iimage3D_type;
      case GLSL_SAMPLER_DIM_CUBE:
         return (array ? iimageCubeArray_type : iimageCube_type);
      case GLSL_SAMPLER_DIM_RECT:
         if (array)
            return error_type;
         return iimage2DRect_type;
      case GLSL_SAMPLER_DIM_BUF:
         if (array)
            return error_type;
         return iimageBuffer_type;
      case GLSL_SAMPLER_DIM_MS:
         return (array ? iimage2DMSArray_type : iimage2DMS_type);
      case GLSL_SAMPLER_DIM_SUBPASS:
         return isubpassInput_type;
      case GLSL_SAMPLER_DIM_SUBPASS_MS:
         return isubpassInputMS_type;
      case GLSL_SAMPLER_DIM_EXTERNAL:
         return error_type;
      }
   case GLSL_TYPE_UINT:
      switch (dim) {
      case GLSL_SAMPLER_DIM_1D:
         return (array ? uimage1DArray_type : uimage1D_type);
      case GLSL_SAMPLER_DIM_2D:
         return (array ? uimage2DArray_type : uimage2D_type);
      case GLSL_SAMPLER_DIM_3D:
         if (array)
            return error_type;
         return uimage3D_type;
      case GLSL_SAMPLER_DIM_CUBE:
         return (array ? uimageCubeArray_type : uimageCube_type);
      case GLSL_SAMPLER_DIM_RECT:
         if (array)
            return error_type;
         return uimage2DRect_type;
      case GLSL_SAMPLER_DIM_BUF:
         if (array)
            return error_type;
         return uimageBuffer_type;
      case GLSL_SAMPLER_DIM_MS:
         return (array ? uimage2DMSArray_type : uimage2DMS_type);
      case GLSL_SAMPLER_DIM_SUBPASS:
         return usubpassInput_type;
      case GLSL_SAMPLER_DIM_SUBPASS_MS:
         return usubpassInputMS_type;
      case GLSL_SAMPLER_DIM_EXTERNAL:
         return error_type;
      }
   default:
      return error_type;
   }

   unreachable("switch statement above should be complete");
}

const glsl_type *
glsl_type::get_array_instance(const glsl_type *base,
                              unsigned array_size,
                              unsigned explicit_stride)
{
   /* Generate a name using the base type pointer in the key.  This is
    * done because the name of the base type may not be unique across
    * shaders.  For example, two shaders may have different record types
    * named 'foo'.
    */
   char key[128];
   util_snprintf(key, sizeof(key), "%p[%u]x%uB", (void *) base, array_size,
                 explicit_stride);

   mtx_lock(&glsl_type::hash_mutex);

   if (array_types == NULL) {
      array_types = _mesa_hash_table_create(NULL, _mesa_key_hash_string,
                                            _mesa_key_string_equal);
   }

   const struct hash_entry *entry = _mesa_hash_table_search(array_types, key);
   if (entry == NULL) {
      const glsl_type *t = new glsl_type(base, array_size, explicit_stride);

      entry = _mesa_hash_table_insert(array_types,
                                      strdup(key),
                                      (void *) t);
   }

   assert(((glsl_type *) entry->data)->base_type == GLSL_TYPE_ARRAY);
   assert(((glsl_type *) entry->data)->length == array_size);
   assert(((glsl_type *) entry->data)->fields.array == base);

   mtx_unlock(&glsl_type::hash_mutex);

   return (glsl_type *) entry->data;
}


bool
glsl_type::record_compare(const glsl_type *b, bool match_locations) const
{
   if (this->length != b->length)
      return false;

   if (this->interface_packing != b->interface_packing)
      return false;

   if (this->interface_row_major != b->interface_row_major)
      return false;

   /* From the GLSL 4.20 specification (Sec 4.2):
    *
    *     "Structures must have the same name, sequence of type names, and
    *     type definitions, and field names to be considered the same type."
    *
    * GLSL ES behaves the same (Ver 1.00 Sec 4.2.4, Ver 3.00 Sec 4.2.5).
    */
   if (strcmp(this->name, b->name) != 0)
      return false;

   for (unsigned i = 0; i < this->length; i++) {
      if (this->fields.structure[i].type != b->fields.structure[i].type)
         return false;
      if (strcmp(this->fields.structure[i].name,
                 b->fields.structure[i].name) != 0)
         return false;
      if (this->fields.structure[i].matrix_layout
         != b->fields.structure[i].matrix_layout)
        return false;
      if (match_locations && this->fields.structure[i].location
          != b->fields.structure[i].location)
         return false;
      if (this->fields.structure[i].offset
          != b->fields.structure[i].offset)
         return false;
      if (this->fields.structure[i].interpolation
          != b->fields.structure[i].interpolation)
         return false;
      if (this->fields.structure[i].centroid
          != b->fields.structure[i].centroid)
         return false;
      if (this->fields.structure[i].sample
          != b->fields.structure[i].sample)
         return false;
      if (this->fields.structure[i].patch
          != b->fields.structure[i].patch)
         return false;
      if (this->fields.structure[i].memory_read_only
          != b->fields.structure[i].memory_read_only)
         return false;
      if (this->fields.structure[i].memory_write_only
          != b->fields.structure[i].memory_write_only)
         return false;
      if (this->fields.structure[i].memory_coherent
          != b->fields.structure[i].memory_coherent)
         return false;
      if (this->fields.structure[i].memory_volatile
          != b->fields.structure[i].memory_volatile)
         return false;
      if (this->fields.structure[i].memory_restrict
          != b->fields.structure[i].memory_restrict)
         return false;
      if (this->fields.structure[i].image_format
          != b->fields.structure[i].image_format)
         return false;
      if (this->fields.structure[i].precision
          != b->fields.structure[i].precision)
         return false;
      if (this->fields.structure[i].explicit_xfb_buffer
          != b->fields.structure[i].explicit_xfb_buffer)
         return false;
      if (this->fields.structure[i].xfb_buffer
          != b->fields.structure[i].xfb_buffer)
         return false;
      if (this->fields.structure[i].xfb_stride
          != b->fields.structure[i].xfb_stride)
         return false;
   }

   return true;
}


bool
glsl_type::record_key_compare(const void *a, const void *b)
{
   const glsl_type *const key1 = (glsl_type *) a;
   const glsl_type *const key2 = (glsl_type *) b;

   return strcmp(key1->name, key2->name) == 0 && key1->record_compare(key2);
}


/**
 * Generate an integer hash value for a glsl_type structure type.
 */
unsigned
glsl_type::record_key_hash(const void *a)
{
   const glsl_type *const key = (glsl_type *) a;
   uintptr_t hash = key->length;
   unsigned retval;

   for (unsigned i = 0; i < key->length; i++) {
      /* casting pointer to uintptr_t */
      hash = (hash * 13 ) + (uintptr_t) key->fields.structure[i].type;
   }

   if (sizeof(hash) == 8)
      retval = (hash & 0xffffffff) ^ ((uint64_t) hash >> 32);
   else
      retval = hash;

   return retval;
}


const glsl_type *
glsl_type::get_record_instance(const glsl_struct_field *fields,
                               unsigned num_fields,
                               const char *name)
{
   const glsl_type key(fields, num_fields, name);

   mtx_lock(&glsl_type::hash_mutex);

   if (record_types == NULL) {
      record_types = _mesa_hash_table_create(NULL, record_key_hash,
                                             record_key_compare);
   }

   const struct hash_entry *entry = _mesa_hash_table_search(record_types,
                                                            &key);
   if (entry == NULL) {
      const glsl_type *t = new glsl_type(fields, num_fields, name);

      entry = _mesa_hash_table_insert(record_types, t, (void *) t);
   }

   assert(((glsl_type *) entry->data)->base_type == GLSL_TYPE_STRUCT);
   assert(((glsl_type *) entry->data)->length == num_fields);
   assert(strcmp(((glsl_type *) entry->data)->name, name) == 0);

   mtx_unlock(&glsl_type::hash_mutex);

   return (glsl_type *) entry->data;
}


const glsl_type *
glsl_type::get_interface_instance(const glsl_struct_field *fields,
                                  unsigned num_fields,
                                  enum glsl_interface_packing packing,
                                  bool row_major,
                                  const char *block_name)
{
   const glsl_type key(fields, num_fields, packing, row_major, block_name);

   mtx_lock(&glsl_type::hash_mutex);

   if (interface_types == NULL) {
      interface_types = _mesa_hash_table_create(NULL, record_key_hash,
                                                record_key_compare);
   }

   const struct hash_entry *entry = _mesa_hash_table_search(interface_types,
                                                            &key);
   if (entry == NULL) {
      const glsl_type *t = new glsl_type(fields, num_fields,
                                         packing, row_major, block_name);

      entry = _mesa_hash_table_insert(interface_types, t, (void *) t);
   }

   assert(((glsl_type *) entry->data)->base_type == GLSL_TYPE_INTERFACE);
   assert(((glsl_type *) entry->data)->length == num_fields);
   assert(strcmp(((glsl_type *) entry->data)->name, block_name) == 0);

   mtx_unlock(&glsl_type::hash_mutex);

   return (glsl_type *) entry->data;
}

const glsl_type *
glsl_type::get_subroutine_instance(const char *subroutine_name)
{
   const glsl_type key(subroutine_name);

   mtx_lock(&glsl_type::hash_mutex);

   if (subroutine_types == NULL) {
      subroutine_types = _mesa_hash_table_create(NULL, record_key_hash,
                                                 record_key_compare);
   }

   const struct hash_entry *entry = _mesa_hash_table_search(subroutine_types,
                                                            &key);
   if (entry == NULL) {
      const glsl_type *t = new glsl_type(subroutine_name);

      entry = _mesa_hash_table_insert(subroutine_types, t, (void *) t);
   }

   assert(((glsl_type *) entry->data)->base_type == GLSL_TYPE_SUBROUTINE);
   assert(strcmp(((glsl_type *) entry->data)->name, subroutine_name) == 0);

   mtx_unlock(&glsl_type::hash_mutex);

   return (glsl_type *) entry->data;
}


static bool
function_key_compare(const void *a, const void *b)
{
   const glsl_type *const key1 = (glsl_type *) a;
   const glsl_type *const key2 = (glsl_type *) b;

   if (key1->length != key2->length)
      return false;

   return memcmp(key1->fields.parameters, key2->fields.parameters,
                 (key1->length + 1) * sizeof(*key1->fields.parameters)) == 0;
}


static uint32_t
function_key_hash(const void *a)
{
   const glsl_type *const key = (glsl_type *) a;
   return _mesa_hash_data(key->fields.parameters,
                          (key->length + 1) * sizeof(*key->fields.parameters));
}

const glsl_type *
glsl_type::get_function_instance(const glsl_type *return_type,
                                 const glsl_function_param *params,
                                 unsigned num_params)
{
   const glsl_type key(return_type, params, num_params);

   mtx_lock(&glsl_type::hash_mutex);

   if (function_types == NULL) {
      function_types = _mesa_hash_table_create(NULL, function_key_hash,
                                               function_key_compare);
   }

   struct hash_entry *entry = _mesa_hash_table_search(function_types, &key);
   if (entry == NULL) {
      const glsl_type *t = new glsl_type(return_type, params, num_params);

      entry = _mesa_hash_table_insert(function_types, t, (void *) t);
   }

   const glsl_type *t = (const glsl_type *)entry->data;

   assert(t->base_type == GLSL_TYPE_FUNCTION);
   assert(t->length == num_params);

   mtx_unlock(&glsl_type::hash_mutex);

   return t;
}


const glsl_type *
glsl_type::get_mul_type(const glsl_type *type_a, const glsl_type *type_b)
{
   if (type_a == type_b) {
      return type_a;
   } else if (type_a->is_matrix() && type_b->is_matrix()) {
      /* Matrix multiply.  The columns of A must match the rows of B.  Given
       * the other previously tested constraints, this means the vector type
       * of a row from A must be the same as the vector type of a column from
       * B.
       */
      if (type_a->row_type() == type_b->column_type()) {
         /* The resulting matrix has the number of columns of matrix B and
          * the number of rows of matrix A.  We get the row count of A by
          * looking at the size of a vector that makes up a column.  The
          * transpose (size of a row) is done for B.
          */
         const glsl_type *const type =
            get_instance(type_a->base_type,
                         type_a->column_type()->vector_elements,
                         type_b->row_type()->vector_elements);
         assert(type != error_type);

         return type;
      }
   } else if (type_a->is_matrix()) {
      /* A is a matrix and B is a column vector.  Columns of A must match
       * rows of B.  Given the other previously tested constraints, this
       * means the vector type of a row from A must be the same as the
       * vector the type of B.
       */
      if (type_a->row_type() == type_b) {
         /* The resulting vector has a number of elements equal to
          * the number of rows of matrix A. */
         const glsl_type *const type =
            get_instance(type_a->base_type,
                         type_a->column_type()->vector_elements,
                         1);
         assert(type != error_type);

         return type;
      }
   } else {
      assert(type_b->is_matrix());

      /* A is a row vector and B is a matrix.  Columns of A must match rows
       * of B.  Given the other previously tested constraints, this means
       * the type of A must be the same as the vector type of a column from
       * B.
       */
      if (type_a == type_b->column_type()) {
         /* The resulting vector has a number of elements equal to
          * the number of columns of matrix B. */
         const glsl_type *const type =
            get_instance(type_a->base_type,
                         type_b->row_type()->vector_elements,
                         1);
         assert(type != error_type);

         return type;
      }
   }

   return error_type;
}


const glsl_type *
glsl_type::field_type(const char *name) const
{
   if (this->base_type != GLSL_TYPE_STRUCT
       && this->base_type != GLSL_TYPE_INTERFACE)
      return error_type;

   for (unsigned i = 0; i < this->length; i++) {
      if (strcmp(name, this->fields.structure[i].name) == 0)
         return this->fields.structure[i].type;
   }

   return error_type;
}


int
glsl_type::field_index(const char *name) const
{
   if (this->base_type != GLSL_TYPE_STRUCT
       && this->base_type != GLSL_TYPE_INTERFACE)
      return -1;

   for (unsigned i = 0; i < this->length; i++) {
      if (strcmp(name, this->fields.structure[i].name) == 0)
         return i;
   }

   return -1;
}


unsigned
glsl_type::component_slots() const
{
   switch (this->base_type) {
   case GLSL_TYPE_UINT:
   case GLSL_TYPE_INT:
   case GLSL_TYPE_UINT8:
   case GLSL_TYPE_INT8:
   case GLSL_TYPE_UINT16:
   case GLSL_TYPE_INT16:
   case GLSL_TYPE_FLOAT:
   case GLSL_TYPE_FLOAT16:
   case GLSL_TYPE_BOOL:
      return this->components();

   case GLSL_TYPE_DOUBLE:
   case GLSL_TYPE_UINT64:
   case GLSL_TYPE_INT64:
      return 2 * this->components();

   case GLSL_TYPE_STRUCT:
   case GLSL_TYPE_INTERFACE: {
      unsigned size = 0;

      for (unsigned i = 0; i < this->length; i++)
         size += this->fields.structure[i].type->component_slots();

      return size;
   }

   case GLSL_TYPE_ARRAY:
      return this->length * this->fields.array->component_slots();

   case GLSL_TYPE_SAMPLER:
   case GLSL_TYPE_IMAGE:
      return 2;

   case GLSL_TYPE_SUBROUTINE:
      return 1;

   case GLSL_TYPE_FUNCTION:
   case GLSL_TYPE_ATOMIC_UINT:
   case GLSL_TYPE_VOID:
   case GLSL_TYPE_ERROR:
      break;
   }

   return 0;
}

unsigned
glsl_type::record_location_offset(unsigned length) const
{
   unsigned offset = 0;
   const glsl_type *t = this->without_array();
   if (t->is_record()) {
      assert(length <= t->length);

      for (unsigned i = 0; i < length; i++) {
         const glsl_type *st = t->fields.structure[i].type;
         const glsl_type *wa = st->without_array();
         if (wa->is_record()) {
            unsigned r_offset = wa->record_location_offset(wa->length);
            offset += st->is_array() ?
               st->arrays_of_arrays_size() * r_offset : r_offset;
         } else if (st->is_array() && st->fields.array->is_array()) {
            unsigned outer_array_size = st->length;
            const glsl_type *base_type = st->fields.array;

            /* For arrays of arrays the outer arrays take up a uniform
             * slot for each element. The innermost array elements share a
             * single slot so we ignore the innermost array when calculating
             * the offset.
             */
            while (base_type->fields.array->is_array()) {
               outer_array_size = outer_array_size * base_type->length;
               base_type = base_type->fields.array;
            }
            offset += outer_array_size;
         } else {
            /* We dont worry about arrays here because unless the array
             * contains a structure or another array it only takes up a single
             * uniform slot.
             */
            offset += 1;
         }
      }
   }
   return offset;
}

unsigned
glsl_type::uniform_locations() const
{
   unsigned size = 0;

   switch (this->base_type) {
   case GLSL_TYPE_UINT:
   case GLSL_TYPE_INT:
   case GLSL_TYPE_FLOAT:
   case GLSL_TYPE_FLOAT16:
   case GLSL_TYPE_DOUBLE:
   case GLSL_TYPE_UINT16:
   case GLSL_TYPE_UINT8:
   case GLSL_TYPE_INT16:
   case GLSL_TYPE_INT8:
   case GLSL_TYPE_UINT64:
   case GLSL_TYPE_INT64:
   case GLSL_TYPE_BOOL:
   case GLSL_TYPE_SAMPLER:
   case GLSL_TYPE_IMAGE:
   case GLSL_TYPE_SUBROUTINE:
      return 1;

   case GLSL_TYPE_STRUCT:
   case GLSL_TYPE_INTERFACE:
      for (unsigned i = 0; i < this->length; i++)
         size += this->fields.structure[i].type->uniform_locations();
      return size;
   case GLSL_TYPE_ARRAY:
      return this->length * this->fields.array->uniform_locations();
   default:
      return 0;
   }
}

unsigned
glsl_type::varying_count() const
{
   unsigned size = 0;

   switch (this->base_type) {
   case GLSL_TYPE_UINT:
   case GLSL_TYPE_INT:
   case GLSL_TYPE_FLOAT:
   case GLSL_TYPE_FLOAT16:
   case GLSL_TYPE_DOUBLE:
   case GLSL_TYPE_BOOL:
   case GLSL_TYPE_UINT16:
   case GLSL_TYPE_UINT8:
   case GLSL_TYPE_INT16:
   case GLSL_TYPE_INT8:
   case GLSL_TYPE_UINT64:
   case GLSL_TYPE_INT64:
      return 1;

   case GLSL_TYPE_STRUCT:
   case GLSL_TYPE_INTERFACE:
      for (unsigned i = 0; i < this->length; i++)
         size += this->fields.structure[i].type->varying_count();
      return size;
   case GLSL_TYPE_ARRAY:
      /* Don't count innermost array elements */
      if (this->without_array()->is_record() ||
          this->without_array()->is_interface() ||
          this->fields.array->is_array())
         return this->length * this->fields.array->varying_count();
      else
         return this->fields.array->varying_count();
   default:
      assert(!"unsupported varying type");
      return 0;
   }
}

bool
glsl_type::can_implicitly_convert_to(const glsl_type *desired,
                                     _mesa_glsl_parse_state *state) const
{
   if (this == desired)
      return true;

   /* GLSL 1.10 and ESSL do not allow implicit conversions. If there is no
    * state, we're doing intra-stage function linking where these checks have
    * already been done.
    */
   if (state && !state->has_implicit_conversions())
      return false;

   /* There is no conversion among matrix types. */
   if (this->matrix_columns > 1 || desired->matrix_columns > 1)
      return false;

   /* Vector size must match. */
   if (this->vector_elements != desired->vector_elements)
      return false;

   /* int and uint can be converted to float. */
   if (desired->is_float() && this->is_integer())
      return true;

   /* With GLSL 4.0, ARB_gpu_shader5, or MESA_shader_integer_functions, int
    * can be converted to uint.  Note that state may be NULL here, when
    * resolving function calls in the linker. By this time, all the
    * state-dependent checks have already happened though, so allow anything
    * that's allowed in any shader version.
    */
   if ((!state || state->has_implicit_uint_to_int_conversion()) &&
         desired->base_type == GLSL_TYPE_UINT && this->base_type == GLSL_TYPE_INT)
      return true;

   /* No implicit conversions from double. */
   if ((!state || state->has_double()) && this->is_double())
      return false;

   /* Conversions from different types to double. */
   if ((!state || state->has_double()) && desired->is_double()) {
      if (this->is_float())
         return true;
      if (this->is_integer())
         return true;
   }

   return false;
}

unsigned
glsl_type::std140_base_alignment(bool row_major) const
{
   unsigned N = is_64bit() ? 8 : 4;

   /* (1) If the member is a scalar consuming <N> basic machine units, the
    *     base alignment is <N>.
    *
    * (2) If the member is a two- or four-component vector with components
    *     consuming <N> basic machine units, the base alignment is 2<N> or
    *     4<N>, respectively.
    *
    * (3) If the member is a three-component vector with components consuming
    *     <N> basic machine units, the base alignment is 4<N>.
    */
   if (this->is_scalar() || this->is_vector()) {
      switch (this->vector_elements) {
      case 1:
         return N;
      case 2:
         return 2 * N;
      case 3:
      case 4:
         return 4 * N;
      }
   }

   /* (4) If the member is an array of scalars or vectors, the base alignment
    *     and array stride are set to match the base alignment of a single
    *     array element, according to rules (1), (2), and (3), and rounded up
    *     to the base alignment of a vec4. The array may have padding at the
    *     end; the base offset of the member following the array is rounded up
    *     to the next multiple of the base alignment.
    *
    * (6) If the member is an array of <S> column-major matrices with <C>
    *     columns and <R> rows, the matrix is stored identically to a row of
    *     <S>*<C> column vectors with <R> components each, according to rule
    *     (4).
    *
    * (8) If the member is an array of <S> row-major matrices with <C> columns
    *     and <R> rows, the matrix is stored identically to a row of <S>*<R>
    *     row vectors with <C> components each, according to rule (4).
    *
    * (10) If the member is an array of <S> structures, the <S> elements of
    *      the array are laid out in order, according to rule (9).
    */
   if (this->is_array()) {
      if (this->fields.array->is_scalar() ||
          this->fields.array->is_vector() ||
          this->fields.array->is_matrix()) {
         return MAX2(this->fields.array->std140_base_alignment(row_major), 16);
      } else {
         assert(this->fields.array->is_record() ||
                this->fields.array->is_array());
         return this->fields.array->std140_base_alignment(row_major);
      }
   }

   /* (5) If the member is a column-major matrix with <C> columns and
    *     <R> rows, the matrix is stored identically to an array of
    *     <C> column vectors with <R> components each, according to
    *     rule (4).
    *
    * (7) If the member is a row-major matrix with <C> columns and <R>
    *     rows, the matrix is stored identically to an array of <R>
    *     row vectors with <C> components each, according to rule (4).
    */
   if (this->is_matrix()) {
      const struct glsl_type *vec_type, *array_type;
      int c = this->matrix_columns;
      int r = this->vector_elements;

      if (row_major) {
         vec_type = get_instance(base_type, c, 1);
         array_type = glsl_type::get_array_instance(vec_type, r);
      } else {
         vec_type = get_instance(base_type, r, 1);
         array_type = glsl_type::get_array_instance(vec_type, c);
      }

      return array_type->std140_base_alignment(false);
   }

   /* (9) If the member is a structure, the base alignment of the
    *     structure is <N>, where <N> is the largest base alignment
    *     value of any of its members, and rounded up to the base
    *     alignment of a vec4. The individual members of this
    *     sub-structure are then assigned offsets by applying this set
    *     of rules recursively, where the base offset of the first
    *     member of the sub-structure is equal to the aligned offset
    *     of the structure. The structure may have padding at the end;
    *     the base offset of the member following the sub-structure is
    *     rounded up to the next multiple of the base alignment of the
    *     structure.
    */
   if (this->is_record()) {
      unsigned base_alignment = 16;
      for (unsigned i = 0; i < this->length; i++) {
         bool field_row_major = row_major;
         const enum glsl_matrix_layout matrix_layout =
            glsl_matrix_layout(this->fields.structure[i].matrix_layout);
         if (matrix_layout == GLSL_MATRIX_LAYOUT_ROW_MAJOR) {
            field_row_major = true;
         } else if (matrix_layout == GLSL_MATRIX_LAYOUT_COLUMN_MAJOR) {
            field_row_major = false;
         }

         const struct glsl_type *field_type = this->fields.structure[i].type;
         base_alignment = MAX2(base_alignment,
                               field_type->std140_base_alignment(field_row_major));
      }
      return base_alignment;
   }

   assert(!"not reached");
   return -1;
}

unsigned
glsl_type::std140_size(bool row_major) const
{
   unsigned N = is_64bit() ? 8 : 4;

   /* (1) If the member is a scalar consuming <N> basic machine units, the
    *     base alignment is <N>.
    *
    * (2) If the member is a two- or four-component vector with components
    *     consuming <N> basic machine units, the base alignment is 2<N> or
    *     4<N>, respectively.
    *
    * (3) If the member is a three-component vector with components consuming
    *     <N> basic machine units, the base alignment is 4<N>.
    */
   if (this->is_scalar() || this->is_vector()) {
      assert(this->explicit_stride == 0);
      return this->vector_elements * N;
   }

   /* (5) If the member is a column-major matrix with <C> columns and
    *     <R> rows, the matrix is stored identically to an array of
    *     <C> column vectors with <R> components each, according to
    *     rule (4).
    *
    * (6) If the member is an array of <S> column-major matrices with <C>
    *     columns and <R> rows, the matrix is stored identically to a row of
    *     <S>*<C> column vectors with <R> components each, according to rule
    *     (4).
    *
    * (7) If the member is a row-major matrix with <C> columns and <R>
    *     rows, the matrix is stored identically to an array of <R>
    *     row vectors with <C> components each, according to rule (4).
    *
    * (8) If the member is an array of <S> row-major matrices with <C> columns
    *     and <R> rows, the matrix is stored identically to a row of <S>*<R>
    *     row vectors with <C> components each, according to rule (4).
    */
   if (this->without_array()->is_matrix()) {
      const struct glsl_type *element_type;
      const struct glsl_type *vec_type;
      unsigned int array_len;

      if (this->is_array()) {
         element_type = this->without_array();
         array_len = this->arrays_of_arrays_size();
      } else {
         element_type = this;
         array_len = 1;
      }

      assert(element_type->explicit_stride == 0);

      if (row_major) {
         vec_type = get_instance(element_type->base_type,
                                 element_type->matrix_columns, 1);

         array_len *= element_type->vector_elements;
      } else {
         vec_type = get_instance(element_type->base_type,
                                 element_type->vector_elements, 1);
         array_len *= element_type->matrix_columns;
      }
      const glsl_type *array_type = glsl_type::get_array_instance(vec_type,
                                                                  array_len);

      return array_type->std140_size(false);
   }

   /* (4) If the member is an array of scalars or vectors, the base alignment
    *     and array stride are set to match the base alignment of a single
    *     array element, according to rules (1), (2), and (3), and rounded up
    *     to the base alignment of a vec4. The array may have padding at the
    *     end; the base offset of the member following the array is rounded up
    *     to the next multiple of the base alignment.
    *
    * (10) If the member is an array of <S> structures, the <S> elements of
    *      the array are laid out in order, according to rule (9).
    */
   if (this->is_array()) {
      assert(this->explicit_stride == 0);
      if (this->without_array()->is_record()) {
	 return this->arrays_of_arrays_size() *
            this->without_array()->std140_size(row_major);
      } else {
	 unsigned element_base_align =
	    this->without_array()->std140_base_alignment(row_major);
	 return this->arrays_of_arrays_size() * MAX2(element_base_align, 16);
      }
   }

   /* (9) If the member is a structure, the base alignment of the
    *     structure is <N>, where <N> is the largest base alignment
    *     value of any of its members, and rounded up to the base
    *     alignment of a vec4. The individual members of this
    *     sub-structure are then assigned offsets by applying this set
    *     of rules recursively, where the base offset of the first
    *     member of the sub-structure is equal to the aligned offset
    *     of the structure. The structure may have padding at the end;
    *     the base offset of the member following the sub-structure is
    *     rounded up to the next multiple of the base alignment of the
    *     structure.
    */
   if (this->is_record() || this->is_interface()) {
      unsigned size = 0;
      unsigned max_align = 0;

      for (unsigned i = 0; i < this->length; i++) {
         bool field_row_major = row_major;
         const enum glsl_matrix_layout matrix_layout =
            glsl_matrix_layout(this->fields.structure[i].matrix_layout);
         if (matrix_layout == GLSL_MATRIX_LAYOUT_ROW_MAJOR) {
            field_row_major = true;
         } else if (matrix_layout == GLSL_MATRIX_LAYOUT_COLUMN_MAJOR) {
            field_row_major = false;
         }

         const struct glsl_type *field_type = this->fields.structure[i].type;
         unsigned align = field_type->std140_base_alignment(field_row_major);

         /* Ignore unsized arrays when calculating size */
         if (field_type->is_unsized_array())
            continue;

         size = glsl_align(size, align);
         size += field_type->std140_size(field_row_major);

         max_align = MAX2(align, max_align);

         if (field_type->is_record() && (i + 1 < this->length))
            size = glsl_align(size, 16);
      }
      size = glsl_align(size, MAX2(max_align, 16));
      return size;
   }

   assert(!"not reached");
   return -1;
}

unsigned
glsl_type::std430_base_alignment(bool row_major) const
{

   unsigned N = is_64bit() ? 8 : 4;

   /* (1) If the member is a scalar consuming <N> basic machine units, the
    *     base alignment is <N>.
    *
    * (2) If the member is a two- or four-component vector with components
    *     consuming <N> basic machine units, the base alignment is 2<N> or
    *     4<N>, respectively.
    *
    * (3) If the member is a three-component vector with components consuming
    *     <N> basic machine units, the base alignment is 4<N>.
    */
   if (this->is_scalar() || this->is_vector()) {
      switch (this->vector_elements) {
      case 1:
         return N;
      case 2:
         return 2 * N;
      case 3:
      case 4:
         return 4 * N;
      }
   }

   /* OpenGL 4.30 spec, section 7.6.2.2 "Standard Uniform Block Layout":
    *
    * "When using the std430 storage layout, shader storage blocks will be
    * laid out in buffer storage identically to uniform and shader storage
    * blocks using the std140 layout, except that the base alignment and
    * stride of arrays of scalars and vectors in rule 4 and of structures
    * in rule 9 are not rounded up a multiple of the base alignment of a vec4.
    */

   /* (1) If the member is a scalar consuming <N> basic machine units, the
    *     base alignment is <N>.
    *
    * (2) If the member is a two- or four-component vector with components
    *     consuming <N> basic machine units, the base alignment is 2<N> or
    *     4<N>, respectively.
    *
    * (3) If the member is a three-component vector with components consuming
    *     <N> basic machine units, the base alignment is 4<N>.
    */
   if (this->is_array())
      return this->fields.array->std430_base_alignment(row_major);

   /* (5) If the member is a column-major matrix with <C> columns and
    *     <R> rows, the matrix is stored identically to an array of
    *     <C> column vectors with <R> components each, according to
    *     rule (4).
    *
    * (7) If the member is a row-major matrix with <C> columns and <R>
    *     rows, the matrix is stored identically to an array of <R>
    *     row vectors with <C> components each, according to rule (4).
    */
   if (this->is_matrix()) {
      const struct glsl_type *vec_type, *array_type;
      int c = this->matrix_columns;
      int r = this->vector_elements;

      if (row_major) {
         vec_type = get_instance(base_type, c, 1);
         array_type = glsl_type::get_array_instance(vec_type, r);
      } else {
         vec_type = get_instance(base_type, r, 1);
         array_type = glsl_type::get_array_instance(vec_type, c);
      }

      return array_type->std430_base_alignment(false);
   }

      /* (9) If the member is a structure, the base alignment of the
    *     structure is <N>, where <N> is the largest base alignment
    *     value of any of its members, and rounded up to the base
    *     alignment of a vec4. The individual members of this
    *     sub-structure are then assigned offsets by applying this set
    *     of rules recursively, where the base offset of the first
    *     member of the sub-structure is equal to the aligned offset
    *     of the structure. The structure may have padding at the end;
    *     the base offset of the member following the sub-structure is
    *     rounded up to the next multiple of the base alignment of the
    *     structure.
    */
   if (this->is_record()) {
      unsigned base_alignment = 0;
      for (unsigned i = 0; i < this->length; i++) {
         bool field_row_major = row_major;
         const enum glsl_matrix_layout matrix_layout =
            glsl_matrix_layout(this->fields.structure[i].matrix_layout);
         if (matrix_layout == GLSL_MATRIX_LAYOUT_ROW_MAJOR) {
            field_row_major = true;
         } else if (matrix_layout == GLSL_MATRIX_LAYOUT_COLUMN_MAJOR) {
            field_row_major = false;
         }

         const struct glsl_type *field_type = this->fields.structure[i].type;
         base_alignment = MAX2(base_alignment,
                               field_type->std430_base_alignment(field_row_major));
      }
      assert(base_alignment > 0);
      return base_alignment;
   }
   assert(!"not reached");
   return -1;
}

unsigned
glsl_type::std430_array_stride(bool row_major) const
{
   unsigned N = is_64bit() ? 8 : 4;

   assert(explicit_stride == 0);

   /* Notice that the array stride of a vec3 is not 3 * N but 4 * N.
    * See OpenGL 4.30 spec, section 7.6.2.2 "Standard Uniform Block Layout"
    *
    * (3) If the member is a three-component vector with components consuming
    *     <N> basic machine units, the base alignment is 4<N>.
    */
   if (this->is_vector() && this->vector_elements == 3)
      return 4 * N;

   /* By default use std430_size(row_major) */
   return this->std430_size(row_major);
}

unsigned
glsl_type::std430_size(bool row_major) const
{
   unsigned N = is_64bit() ? 8 : 4;

   /* OpenGL 4.30 spec, section 7.6.2.2 "Standard Uniform Block Layout":
    *
    * "When using the std430 storage layout, shader storage blocks will be
    * laid out in buffer storage identically to uniform and shader storage
    * blocks using the std140 layout, except that the base alignment and
    * stride of arrays of scalars and vectors in rule 4 and of structures
    * in rule 9 are not rounded up a multiple of the base alignment of a vec4.
    */
   if (this->is_scalar() || this->is_vector()) {
      assert(this->explicit_stride == 0);
      return this->vector_elements * N;
   }

   if (this->without_array()->is_matrix()) {
      const struct glsl_type *element_type;
      const struct glsl_type *vec_type;
      unsigned int array_len;

      if (this->is_array()) {
         element_type = this->without_array();
         array_len = this->arrays_of_arrays_size();
      } else {
         element_type = this;
         array_len = 1;
      }

      assert(element_type->explicit_stride == 0);

      if (row_major) {
         vec_type = get_instance(element_type->base_type,
                                 element_type->matrix_columns, 1);

         array_len *= element_type->vector_elements;
      } else {
         vec_type = get_instance(element_type->base_type,
                                 element_type->vector_elements, 1);
         array_len *= element_type->matrix_columns;
      }
      const glsl_type *array_type = glsl_type::get_array_instance(vec_type,
                                                                  array_len);

      return array_type->std430_size(false);
   }

   if (this->is_array()) {
      assert(this->explicit_stride == 0);
      if (this->without_array()->is_record())
         return this->arrays_of_arrays_size() *
            this->without_array()->std430_size(row_major);
      else
         return this->arrays_of_arrays_size() *
            this->without_array()->std430_base_alignment(row_major);
   }

   if (this->is_record() || this->is_interface()) {
      unsigned size = 0;
      unsigned max_align = 0;

      for (unsigned i = 0; i < this->length; i++) {
         bool field_row_major = row_major;
         const enum glsl_matrix_layout matrix_layout =
            glsl_matrix_layout(this->fields.structure[i].matrix_layout);
         if (matrix_layout == GLSL_MATRIX_LAYOUT_ROW_MAJOR) {
            field_row_major = true;
         } else if (matrix_layout == GLSL_MATRIX_LAYOUT_COLUMN_MAJOR) {
            field_row_major = false;
         }

         const struct glsl_type *field_type = this->fields.structure[i].type;
         unsigned align = field_type->std430_base_alignment(field_row_major);
         size = glsl_align(size, align);
         size += field_type->std430_size(field_row_major);

         max_align = MAX2(align, max_align);
      }
      size = glsl_align(size, max_align);
      return size;
   }

   assert(!"not reached");
   return -1;
}

unsigned
glsl_type::count_attribute_slots(bool is_gl_vertex_input) const
{
   /* From page 31 (page 37 of the PDF) of the GLSL 1.50 spec:
    *
    *     "A scalar input counts the same amount against this limit as a vec4,
    *     so applications may want to consider packing groups of four
    *     unrelated float inputs together into a vector to better utilize the
    *     capabilities of the underlying hardware. A matrix input will use up
    *     multiple locations.  The number of locations used will equal the
    *     number of columns in the matrix."
    *
    * The spec does not explicitly say how arrays are counted.  However, it
    * should be safe to assume the total number of slots consumed by an array
    * is the number of entries in the array multiplied by the number of slots
    * consumed by a single element of the array.
    *
    * The spec says nothing about how structs are counted, because vertex
    * attributes are not allowed to be (or contain) structs.  However, Mesa
    * allows varying structs, the number of varying slots taken up by a
    * varying struct is simply equal to the sum of the number of slots taken
    * up by each element.
    *
    * Doubles are counted different depending on whether they are vertex
    * inputs or everything else. Vertex inputs from ARB_vertex_attrib_64bit
    * take one location no matter what size they are, otherwise dvec3/4
    * take two locations.
    */
   switch (this->base_type) {
   case GLSL_TYPE_UINT:
   case GLSL_TYPE_INT:
   case GLSL_TYPE_UINT8:
   case GLSL_TYPE_INT8:
   case GLSL_TYPE_UINT16:
   case GLSL_TYPE_INT16:
   case GLSL_TYPE_FLOAT:
   case GLSL_TYPE_FLOAT16:
   case GLSL_TYPE_BOOL:
   case GLSL_TYPE_SAMPLER:
   case GLSL_TYPE_IMAGE:
      return this->matrix_columns;
   case GLSL_TYPE_DOUBLE:
   case GLSL_TYPE_UINT64:
   case GLSL_TYPE_INT64:
      if (this->vector_elements > 2 && !is_gl_vertex_input)
         return this->matrix_columns * 2;
      else
         return this->matrix_columns;
   case GLSL_TYPE_STRUCT:
   case GLSL_TYPE_INTERFACE: {
      unsigned size = 0;

      for (unsigned i = 0; i < this->length; i++) {
         const glsl_type *member_type = this->fields.structure[i].type;
         size += member_type->count_attribute_slots(is_gl_vertex_input);
      }

      return size;
   }

   case GLSL_TYPE_ARRAY: {
      const glsl_type *element = this->fields.array;
      return this->length * element->count_attribute_slots(is_gl_vertex_input);
   }

   case GLSL_TYPE_SUBROUTINE:
      return 1;

   case GLSL_TYPE_FUNCTION:
   case GLSL_TYPE_ATOMIC_UINT:
   case GLSL_TYPE_VOID:
   case GLSL_TYPE_ERROR:
      break;
   }

   assert(!"Unexpected type in count_attribute_slots()");

   return 0;
}

int
glsl_type::coordinate_components() const
{
   int size;

   switch (sampler_dimensionality) {
   case GLSL_SAMPLER_DIM_1D:
   case GLSL_SAMPLER_DIM_BUF:
      size = 1;
      break;
   case GLSL_SAMPLER_DIM_2D:
   case GLSL_SAMPLER_DIM_RECT:
   case GLSL_SAMPLER_DIM_MS:
   case GLSL_SAMPLER_DIM_EXTERNAL:
   case GLSL_SAMPLER_DIM_SUBPASS:
      size = 2;
      break;
   case GLSL_SAMPLER_DIM_3D:
   case GLSL_SAMPLER_DIM_CUBE:
      size = 3;
      break;
   default:
      assert(!"Should not get here.");
      size = 1;
      break;
   }

   /* Array textures need an additional component for the array index, except
    * for cubemap array images that behave like a 2D array of interleaved
    * cubemap faces.
    */
   if (sampler_array &&
       !(is_image() && sampler_dimensionality == GLSL_SAMPLER_DIM_CUBE))
      size += 1;

   return size;
}

/**
 * Declarations of type flyweights (glsl_type::_foo_type) and
 * convenience pointers (glsl_type::foo_type).
 * @{
 */
#define DECL_TYPE(NAME, ...)                                    \
   const glsl_type glsl_type::_##NAME##_type = glsl_type(__VA_ARGS__, #NAME); \
   const glsl_type *const glsl_type::NAME##_type = &glsl_type::_##NAME##_type;

#define STRUCT_TYPE(NAME)

#include "compiler/builtin_type_macros.h"
/** @} */

static void
get_struct_type_field_and_pointer_sizes(size_t *s_field_size,
                                        size_t *s_field_ptrs)
{
   *s_field_size = sizeof(glsl_struct_field);
   *s_field_ptrs =
     sizeof(((glsl_struct_field *)0)->type) +
     sizeof(((glsl_struct_field *)0)->name);
<<<<<<< HEAD
=======
}

void
encode_type_to_blob(struct blob *blob, const glsl_type *type)
{
   uint32_t encoding;

   if (!type) {
      blob_write_uint32(blob, 0);
      return;
   }

   switch (type->base_type) {
   case GLSL_TYPE_UINT:
   case GLSL_TYPE_INT:
   case GLSL_TYPE_FLOAT:
   case GLSL_TYPE_FLOAT16:
   case GLSL_TYPE_DOUBLE:
   case GLSL_TYPE_UINT8:
   case GLSL_TYPE_INT8:
   case GLSL_TYPE_UINT16:
   case GLSL_TYPE_INT16:
   case GLSL_TYPE_UINT64:
   case GLSL_TYPE_INT64:
   case GLSL_TYPE_BOOL:
      encoding = (type->base_type << 24) |
         (type->interface_row_major << 10) |
         (type->vector_elements << 4) |
         (type->matrix_columns);
      blob_write_uint32(blob, encoding);
      blob_write_uint32(blob, type->explicit_stride);
      return;
   case GLSL_TYPE_SAMPLER:
      encoding = (type->base_type) << 24 |
         (type->sampler_dimensionality << 4) |
         (type->sampler_shadow << 3) |
         (type->sampler_array << 2) |
         (type->sampled_type);
      break;
   case GLSL_TYPE_SUBROUTINE:
      encoding = type->base_type << 24;
      blob_write_uint32(blob, encoding);
      blob_write_string(blob, type->name);
      return;
   case GLSL_TYPE_IMAGE:
      encoding = (type->base_type) << 24 |
         (type->sampler_dimensionality << 3) |
         (type->sampler_array << 2) |
         (type->sampled_type);
      break;
   case GLSL_TYPE_ATOMIC_UINT:
      encoding = (type->base_type << 24);
      break;
   case GLSL_TYPE_ARRAY:
      blob_write_uint32(blob, (type->base_type) << 24);
      blob_write_uint32(blob, type->length);
      blob_write_uint32(blob, type->explicit_stride);
      encode_type_to_blob(blob, type->fields.array);
      return;
   case GLSL_TYPE_STRUCT:
   case GLSL_TYPE_INTERFACE:
      blob_write_uint32(blob, (type->base_type) << 24);
      blob_write_string(blob, type->name);
      blob_write_uint32(blob, type->length);

      size_t s_field_size, s_field_ptrs;
      get_struct_type_field_and_pointer_sizes(&s_field_size, &s_field_ptrs);

      for (unsigned i = 0; i < type->length; i++) {
         encode_type_to_blob(blob, type->fields.structure[i].type);
         blob_write_string(blob, type->fields.structure[i].name);

         /* Write the struct field skipping the pointers */
         blob_write_bytes(blob,
                          ((char *)&type->fields.structure[i]) + s_field_ptrs,
                          s_field_size - s_field_ptrs);
      }

      if (type->is_interface()) {
         blob_write_uint32(blob, type->interface_packing);
         blob_write_uint32(blob, type->interface_row_major);
      }
      return;
   case GLSL_TYPE_VOID:
      encoding = (type->base_type << 24);
      break;
   case GLSL_TYPE_ERROR:
   default:
      assert(!"Cannot encode type!");
      encoding = 0;
      break;
   }

   blob_write_uint32(blob, encoding);
}

const glsl_type *
decode_type_from_blob(struct blob_reader *blob)
{
   uint32_t u = blob_read_uint32(blob);

   if (u == 0) {
      return NULL;
   }

   glsl_base_type base_type = (glsl_base_type) (u >> 24);

   switch (base_type) {
   case GLSL_TYPE_UINT:
   case GLSL_TYPE_INT:
   case GLSL_TYPE_FLOAT:
   case GLSL_TYPE_FLOAT16:
   case GLSL_TYPE_DOUBLE:
   case GLSL_TYPE_UINT8:
   case GLSL_TYPE_INT8:
   case GLSL_TYPE_UINT16:
   case GLSL_TYPE_INT16:
   case GLSL_TYPE_UINT64:
   case GLSL_TYPE_INT64:
   case GLSL_TYPE_BOOL: {
      unsigned explicit_stride = blob_read_uint32(blob);
      return glsl_type::get_instance(base_type, (u >> 4) & 0x0f, u & 0x0f,
                                     explicit_stride, (u >> 10) & 0x1);
   }
   case GLSL_TYPE_SAMPLER:
      return glsl_type::get_sampler_instance((enum glsl_sampler_dim) ((u >> 4) & 0x0f),
                                             (u >> 3) & 0x01,
                                             (u >> 2) & 0x01,
                                             (glsl_base_type) ((u >> 0) & 0x03));
   case GLSL_TYPE_SUBROUTINE:
      return glsl_type::get_subroutine_instance(blob_read_string(blob));
   case GLSL_TYPE_IMAGE:
      return glsl_type::get_image_instance((enum glsl_sampler_dim) ((u >> 3) & 0x0f),
                                             (u >> 2) & 0x01,
                                             (glsl_base_type) ((u >> 0) & 0x03));
   case GLSL_TYPE_ATOMIC_UINT:
      return glsl_type::atomic_uint_type;
   case GLSL_TYPE_ARRAY: {
      unsigned length = blob_read_uint32(blob);
      unsigned explicit_stride = blob_read_uint32(blob);
      return glsl_type::get_array_instance(decode_type_from_blob(blob),
                                           length, explicit_stride);
   }
   case GLSL_TYPE_STRUCT:
   case GLSL_TYPE_INTERFACE: {
      char *name = blob_read_string(blob);
      unsigned num_fields = blob_read_uint32(blob);

      size_t s_field_size, s_field_ptrs;
      get_struct_type_field_and_pointer_sizes(&s_field_size, &s_field_ptrs);

      glsl_struct_field *fields =
         (glsl_struct_field *) malloc(s_field_size * num_fields);
      for (unsigned i = 0; i < num_fields; i++) {
         fields[i].type = decode_type_from_blob(blob);
         fields[i].name = blob_read_string(blob);

         blob_copy_bytes(blob, ((uint8_t *) &fields[i]) + s_field_ptrs,
                         s_field_size - s_field_ptrs);
      }

      const glsl_type *t;
      if (base_type == GLSL_TYPE_INTERFACE) {
         enum glsl_interface_packing packing =
            (glsl_interface_packing) blob_read_uint32(blob);
         bool row_major = blob_read_uint32(blob);
         t = glsl_type::get_interface_instance(fields, num_fields, packing,
                                               row_major, name);
      } else {
         t = glsl_type::get_record_instance(fields, num_fields, name);
      }

      free(fields);
      return t;
   }
   case GLSL_TYPE_VOID:
      return glsl_type::void_type;
   case GLSL_TYPE_ERROR:
   default:
      assert(!"Cannot decode type!");
      return NULL;
   }
>>>>>>> ad771a9a
}<|MERGE_RESOLUTION|>--- conflicted
+++ resolved
@@ -2190,189 +2190,4 @@
    *s_field_ptrs =
      sizeof(((glsl_struct_field *)0)->type) +
      sizeof(((glsl_struct_field *)0)->name);
-<<<<<<< HEAD
-=======
-}
-
-void
-encode_type_to_blob(struct blob *blob, const glsl_type *type)
-{
-   uint32_t encoding;
-
-   if (!type) {
-      blob_write_uint32(blob, 0);
-      return;
-   }
-
-   switch (type->base_type) {
-   case GLSL_TYPE_UINT:
-   case GLSL_TYPE_INT:
-   case GLSL_TYPE_FLOAT:
-   case GLSL_TYPE_FLOAT16:
-   case GLSL_TYPE_DOUBLE:
-   case GLSL_TYPE_UINT8:
-   case GLSL_TYPE_INT8:
-   case GLSL_TYPE_UINT16:
-   case GLSL_TYPE_INT16:
-   case GLSL_TYPE_UINT64:
-   case GLSL_TYPE_INT64:
-   case GLSL_TYPE_BOOL:
-      encoding = (type->base_type << 24) |
-         (type->interface_row_major << 10) |
-         (type->vector_elements << 4) |
-         (type->matrix_columns);
-      blob_write_uint32(blob, encoding);
-      blob_write_uint32(blob, type->explicit_stride);
-      return;
-   case GLSL_TYPE_SAMPLER:
-      encoding = (type->base_type) << 24 |
-         (type->sampler_dimensionality << 4) |
-         (type->sampler_shadow << 3) |
-         (type->sampler_array << 2) |
-         (type->sampled_type);
-      break;
-   case GLSL_TYPE_SUBROUTINE:
-      encoding = type->base_type << 24;
-      blob_write_uint32(blob, encoding);
-      blob_write_string(blob, type->name);
-      return;
-   case GLSL_TYPE_IMAGE:
-      encoding = (type->base_type) << 24 |
-         (type->sampler_dimensionality << 3) |
-         (type->sampler_array << 2) |
-         (type->sampled_type);
-      break;
-   case GLSL_TYPE_ATOMIC_UINT:
-      encoding = (type->base_type << 24);
-      break;
-   case GLSL_TYPE_ARRAY:
-      blob_write_uint32(blob, (type->base_type) << 24);
-      blob_write_uint32(blob, type->length);
-      blob_write_uint32(blob, type->explicit_stride);
-      encode_type_to_blob(blob, type->fields.array);
-      return;
-   case GLSL_TYPE_STRUCT:
-   case GLSL_TYPE_INTERFACE:
-      blob_write_uint32(blob, (type->base_type) << 24);
-      blob_write_string(blob, type->name);
-      blob_write_uint32(blob, type->length);
-
-      size_t s_field_size, s_field_ptrs;
-      get_struct_type_field_and_pointer_sizes(&s_field_size, &s_field_ptrs);
-
-      for (unsigned i = 0; i < type->length; i++) {
-         encode_type_to_blob(blob, type->fields.structure[i].type);
-         blob_write_string(blob, type->fields.structure[i].name);
-
-         /* Write the struct field skipping the pointers */
-         blob_write_bytes(blob,
-                          ((char *)&type->fields.structure[i]) + s_field_ptrs,
-                          s_field_size - s_field_ptrs);
-      }
-
-      if (type->is_interface()) {
-         blob_write_uint32(blob, type->interface_packing);
-         blob_write_uint32(blob, type->interface_row_major);
-      }
-      return;
-   case GLSL_TYPE_VOID:
-      encoding = (type->base_type << 24);
-      break;
-   case GLSL_TYPE_ERROR:
-   default:
-      assert(!"Cannot encode type!");
-      encoding = 0;
-      break;
-   }
-
-   blob_write_uint32(blob, encoding);
-}
-
-const glsl_type *
-decode_type_from_blob(struct blob_reader *blob)
-{
-   uint32_t u = blob_read_uint32(blob);
-
-   if (u == 0) {
-      return NULL;
-   }
-
-   glsl_base_type base_type = (glsl_base_type) (u >> 24);
-
-   switch (base_type) {
-   case GLSL_TYPE_UINT:
-   case GLSL_TYPE_INT:
-   case GLSL_TYPE_FLOAT:
-   case GLSL_TYPE_FLOAT16:
-   case GLSL_TYPE_DOUBLE:
-   case GLSL_TYPE_UINT8:
-   case GLSL_TYPE_INT8:
-   case GLSL_TYPE_UINT16:
-   case GLSL_TYPE_INT16:
-   case GLSL_TYPE_UINT64:
-   case GLSL_TYPE_INT64:
-   case GLSL_TYPE_BOOL: {
-      unsigned explicit_stride = blob_read_uint32(blob);
-      return glsl_type::get_instance(base_type, (u >> 4) & 0x0f, u & 0x0f,
-                                     explicit_stride, (u >> 10) & 0x1);
-   }
-   case GLSL_TYPE_SAMPLER:
-      return glsl_type::get_sampler_instance((enum glsl_sampler_dim) ((u >> 4) & 0x0f),
-                                             (u >> 3) & 0x01,
-                                             (u >> 2) & 0x01,
-                                             (glsl_base_type) ((u >> 0) & 0x03));
-   case GLSL_TYPE_SUBROUTINE:
-      return glsl_type::get_subroutine_instance(blob_read_string(blob));
-   case GLSL_TYPE_IMAGE:
-      return glsl_type::get_image_instance((enum glsl_sampler_dim) ((u >> 3) & 0x0f),
-                                             (u >> 2) & 0x01,
-                                             (glsl_base_type) ((u >> 0) & 0x03));
-   case GLSL_TYPE_ATOMIC_UINT:
-      return glsl_type::atomic_uint_type;
-   case GLSL_TYPE_ARRAY: {
-      unsigned length = blob_read_uint32(blob);
-      unsigned explicit_stride = blob_read_uint32(blob);
-      return glsl_type::get_array_instance(decode_type_from_blob(blob),
-                                           length, explicit_stride);
-   }
-   case GLSL_TYPE_STRUCT:
-   case GLSL_TYPE_INTERFACE: {
-      char *name = blob_read_string(blob);
-      unsigned num_fields = blob_read_uint32(blob);
-
-      size_t s_field_size, s_field_ptrs;
-      get_struct_type_field_and_pointer_sizes(&s_field_size, &s_field_ptrs);
-
-      glsl_struct_field *fields =
-         (glsl_struct_field *) malloc(s_field_size * num_fields);
-      for (unsigned i = 0; i < num_fields; i++) {
-         fields[i].type = decode_type_from_blob(blob);
-         fields[i].name = blob_read_string(blob);
-
-         blob_copy_bytes(blob, ((uint8_t *) &fields[i]) + s_field_ptrs,
-                         s_field_size - s_field_ptrs);
-      }
-
-      const glsl_type *t;
-      if (base_type == GLSL_TYPE_INTERFACE) {
-         enum glsl_interface_packing packing =
-            (glsl_interface_packing) blob_read_uint32(blob);
-         bool row_major = blob_read_uint32(blob);
-         t = glsl_type::get_interface_instance(fields, num_fields, packing,
-                                               row_major, name);
-      } else {
-         t = glsl_type::get_record_instance(fields, num_fields, name);
-      }
-
-      free(fields);
-      return t;
-   }
-   case GLSL_TYPE_VOID:
-      return glsl_type::void_type;
-   case GLSL_TYPE_ERROR:
-   default:
-      assert(!"Cannot decode type!");
-      return NULL;
-   }
->>>>>>> ad771a9a
 }