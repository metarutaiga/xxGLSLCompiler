/*
 * Copyright © 2009 Intel Corporation
 *
 * Permission is hereby granted, free of charge, to any person obtaining a
 * copy of this software and associated documentation files (the "Software"),
 * to deal in the Software without restriction, including without limitation
 * the rights to use, copy, modify, merge, publish, distribute, sublicense,
 * and/or sell copies of the Software, and to permit persons to whom the
 * Software is furnished to do so, subject to the following conditions:
 *
 * The above copyright notice and this permission notice (including the next
 * paragraph) shall be included in all copies or substantial portions of the
 * Software.
 *
 * THE SOFTWARE IS PROVIDED "AS IS", WITHOUT WARRANTY OF ANY KIND, EXPRESS OR
 * IMPLIED, INCLUDING BUT NOT LIMITED TO THE WARRANTIES OF MERCHANTABILITY,
 * FITNESS FOR A PARTICULAR PURPOSE AND NONINFRINGEMENT.  IN NO EVENT SHALL
 * THE AUTHORS OR COPYRIGHT HOLDERS BE LIABLE FOR ANY CLAIM, DAMAGES OR OTHER
 * LIABILITY, WHETHER IN AN ACTION OF CONTRACT, TORT OR OTHERWISE, ARISING
 * FROM, OUT OF OR IN CONNECTION WITH THE SOFTWARE OR THE USE OR OTHER
 * DEALINGS IN THE SOFTWARE.
 */

#include <stdio.h>
#include "main/macros.h"
#include "compiler/glsl/glsl_parser_extras.h"
#include "glsl_types.h"
#include "util/hash_table.h"
#include "util/u_string.h"


mtx_t glsl_type::hash_mutex = _MTX_INITIALIZER_NP;
hash_table *glsl_type::explicit_matrix_types = NULL;
hash_table *glsl_type::array_types = NULL;
hash_table *glsl_type::struct_types = NULL;
hash_table *glsl_type::interface_types = NULL;
hash_table *glsl_type::function_types = NULL;
hash_table *glsl_type::subroutine_types = NULL;

/* There might be multiple users for types (e.g. application using OpenGL
 * and Vulkan simultanously or app using multiple Vulkan instances). Counter
 * is used to make sure we don't release the types if a user is still present.
 */
static uint32_t glsl_type_users = 0;

glsl_type::glsl_type(GLenum gl_type,
                     glsl_base_type base_type, unsigned vector_elements,
                     unsigned matrix_columns, const char *name,
                     unsigned explicit_stride, bool row_major) :
   gl_type(gl_type),
   base_type(base_type), sampled_type(GLSL_TYPE_VOID),
   sampler_dimensionality(0), sampler_shadow(0), sampler_array(0),
   interface_packing(0), interface_row_major(row_major), packed(0),
   vector_elements(vector_elements), matrix_columns(matrix_columns),
   length(0), explicit_stride(explicit_stride)
{
   /* Values of these types must fit in the two bits of
    * glsl_type::sampled_type.
    */
   STATIC_ASSERT((unsigned(GLSL_TYPE_UINT)  & 3) == unsigned(GLSL_TYPE_UINT));
   STATIC_ASSERT((unsigned(GLSL_TYPE_INT)   & 3) == unsigned(GLSL_TYPE_INT));
   STATIC_ASSERT((unsigned(GLSL_TYPE_FLOAT) & 3) == unsigned(GLSL_TYPE_FLOAT));

   ASSERT_BITFIELD_SIZE(glsl_type, base_type, GLSL_TYPE_ERROR);
   ASSERT_BITFIELD_SIZE(glsl_type, sampled_type, GLSL_TYPE_ERROR);
   ASSERT_BITFIELD_SIZE(glsl_type, sampler_dimensionality,
                        GLSL_SAMPLER_DIM_SUBPASS_MS);

   this->mem_ctx = ralloc_context(NULL);
   assert(this->mem_ctx != NULL);

   assert(name != NULL);
   this->name = ralloc_strdup(this->mem_ctx, name);

   /* Neither dimension is zero or both dimensions are zero.
    */
   assert((vector_elements == 0) == (matrix_columns == 0));
   memset(& fields, 0, sizeof(fields));
}

glsl_type::glsl_type(GLenum gl_type, glsl_base_type base_type,
                     enum glsl_sampler_dim dim, bool shadow, bool array,
                     glsl_base_type type, const char *name) :
   gl_type(gl_type),
   base_type(base_type), sampled_type(type),
   sampler_dimensionality(dim), sampler_shadow(shadow),
   sampler_array(array), interface_packing(0),
   interface_row_major(0), packed(0),
   length(0), explicit_stride(0)
{
   this->mem_ctx = ralloc_context(NULL);
   assert(this->mem_ctx != NULL);

   assert(name != NULL);
   this->name = ralloc_strdup(this->mem_ctx, name);

   memset(& fields, 0, sizeof(fields));

   matrix_columns = vector_elements = 1;
}

glsl_type::glsl_type(const glsl_struct_field *fields, unsigned num_fields,
                     const char *name, bool packed) :
   gl_type(0),
   base_type(GLSL_TYPE_STRUCT), sampled_type(GLSL_TYPE_VOID),
   sampler_dimensionality(0), sampler_shadow(0), sampler_array(0),
   interface_packing(0), interface_row_major(0), packed(packed),
   vector_elements(0), matrix_columns(0),
   length(num_fields), explicit_stride(0)
{
   unsigned int i;

   this->mem_ctx = ralloc_context(NULL);
   assert(this->mem_ctx != NULL);

   assert(name != NULL);
   this->name = ralloc_strdup(this->mem_ctx, name);
   /* Zero-fill to prevent spurious Valgrind errors when serializing NIR
    * due to uninitialized unused bits in bit fields. */
   this->fields.structure = rzalloc_array(this->mem_ctx,
                                          glsl_struct_field, length);

   for (i = 0; i < length; i++) {
      this->fields.structure[i] = fields[i];
      this->fields.structure[i].name = ralloc_strdup(this->fields.structure,
                                                     fields[i].name);
   }
}

glsl_type::glsl_type(const glsl_struct_field *fields, unsigned num_fields,
                     enum glsl_interface_packing packing,
                     bool row_major, const char *name) :
   gl_type(0),
   base_type(GLSL_TYPE_INTERFACE), sampled_type(GLSL_TYPE_VOID),
   sampler_dimensionality(0), sampler_shadow(0), sampler_array(0),
   interface_packing((unsigned) packing),
   interface_row_major((unsigned) row_major), packed(0),
   vector_elements(0), matrix_columns(0),
   length(num_fields), explicit_stride(0)
{
   unsigned int i;

   this->mem_ctx = ralloc_context(NULL);
   assert(this->mem_ctx != NULL);

   assert(name != NULL);
   this->name = ralloc_strdup(this->mem_ctx, name);
   this->fields.structure = rzalloc_array(this->mem_ctx,
                                          glsl_struct_field, length);
   for (i = 0; i < length; i++) {
      this->fields.structure[i] = fields[i];
      this->fields.structure[i].name = ralloc_strdup(this->fields.structure,
                                                     fields[i].name);
   }
}

glsl_type::glsl_type(const glsl_type *return_type,
                     const glsl_function_param *params, unsigned num_params) :
   gl_type(0),
   base_type(GLSL_TYPE_FUNCTION), sampled_type(GLSL_TYPE_VOID),
   sampler_dimensionality(0), sampler_shadow(0), sampler_array(0),
   interface_packing(0), interface_row_major(0), packed(0),
   vector_elements(0), matrix_columns(0),
   length(num_params), explicit_stride(0)
{
   unsigned int i;

   this->mem_ctx = ralloc_context(NULL);
   assert(this->mem_ctx != NULL);

   this->fields.parameters = rzalloc_array(this->mem_ctx,
                                           glsl_function_param, num_params + 1);

   /* We store the return type as the first parameter */
   this->fields.parameters[0].type = return_type;
   this->fields.parameters[0].in = false;
   this->fields.parameters[0].out = true;

   /* We store the i'th parameter in slot i+1 */
   for (i = 0; i < length; i++) {
      this->fields.parameters[i + 1].type = params[i].type;
      this->fields.parameters[i + 1].in = params[i].in;
      this->fields.parameters[i + 1].out = params[i].out;
   }
}

glsl_type::glsl_type(const char *subroutine_name) :
   gl_type(0),
   base_type(GLSL_TYPE_SUBROUTINE), sampled_type(GLSL_TYPE_VOID),
   sampler_dimensionality(0), sampler_shadow(0), sampler_array(0),
   interface_packing(0), interface_row_major(0), packed(0),
   vector_elements(1), matrix_columns(1),
   length(0), explicit_stride(0)
{
   this->mem_ctx = ralloc_context(NULL);
   assert(this->mem_ctx != NULL);

   assert(subroutine_name != NULL);
   this->name = ralloc_strdup(this->mem_ctx, subroutine_name);
}

glsl_type::~glsl_type()
{
    ralloc_free(this->mem_ctx);
}

bool
glsl_type::contains_sampler() const
{
   if (this->is_array()) {
      return this->fields.array->contains_sampler();
   } else if (this->is_struct() || this->is_interface()) {
      for (unsigned int i = 0; i < this->length; i++) {
         if (this->fields.structure[i].type->contains_sampler())
            return true;
      }
      return false;
   } else {
      return this->is_sampler();
   }
}

bool
glsl_type::contains_array() const
{
   if (this->is_struct() || this->is_interface()) {
      for (unsigned int i = 0; i < this->length; i++) {
         if (this->fields.structure[i].type->contains_array())
            return true;
      }
      return false;
   } else {
      return this->is_array();
   }
}

bool
glsl_type::contains_integer() const
{
   if (this->is_array()) {
      return this->fields.array->contains_integer();
   } else if (this->is_struct() || this->is_interface()) {
      for (unsigned int i = 0; i < this->length; i++) {
         if (this->fields.structure[i].type->contains_integer())
            return true;
      }
      return false;
   } else {
      return this->is_integer();
   }
}

bool
glsl_type::contains_double() const
{
   if (this->is_array()) {
      return this->fields.array->contains_double();
   } else if (this->is_struct() || this->is_interface()) {
      for (unsigned int i = 0; i < this->length; i++) {
         if (this->fields.structure[i].type->contains_double())
            return true;
      }
      return false;
   } else {
      return this->is_double();
   }
}

bool
glsl_type::contains_64bit() const
{
   if (this->is_array()) {
      return this->fields.array->contains_64bit();
   } else if (this->is_struct() || this->is_interface()) {
      for (unsigned int i = 0; i < this->length; i++) {
         if (this->fields.structure[i].type->contains_64bit())
            return true;
      }
      return false;
   } else {
      return this->is_64bit();
   }
}

bool
glsl_type::contains_opaque() const {
   switch (base_type) {
   case GLSL_TYPE_SAMPLER:
   case GLSL_TYPE_IMAGE:
   case GLSL_TYPE_ATOMIC_UINT:
      return true;
   case GLSL_TYPE_ARRAY:
      return fields.array->contains_opaque();
   case GLSL_TYPE_STRUCT:
   case GLSL_TYPE_INTERFACE:
      for (unsigned int i = 0; i < length; i++) {
         if (fields.structure[i].type->contains_opaque())
            return true;
      }
      return false;
   default:
      return false;
   }
}

bool
glsl_type::contains_subroutine() const
{
   if (this->is_array()) {
      return this->fields.array->contains_subroutine();
   } else if (this->is_struct() || this->is_interface()) {
      for (unsigned int i = 0; i < this->length; i++) {
         if (this->fields.structure[i].type->contains_subroutine())
            return true;
      }
      return false;
   } else {
      return this->is_subroutine();
   }
}

gl_texture_index
glsl_type::sampler_index() const
{
   const glsl_type *const t = (this->is_array()) ? this->fields.array : this;

   assert(t->is_sampler() || t->is_image());

   switch (t->sampler_dimensionality) {
   case GLSL_SAMPLER_DIM_1D:
      return (t->sampler_array) ? TEXTURE_1D_ARRAY_INDEX : TEXTURE_1D_INDEX;
   case GLSL_SAMPLER_DIM_2D:
      return (t->sampler_array) ? TEXTURE_2D_ARRAY_INDEX : TEXTURE_2D_INDEX;
   case GLSL_SAMPLER_DIM_3D:
      return TEXTURE_3D_INDEX;
   case GLSL_SAMPLER_DIM_CUBE:
      return (t->sampler_array) ? TEXTURE_CUBE_ARRAY_INDEX : TEXTURE_CUBE_INDEX;
   case GLSL_SAMPLER_DIM_RECT:
      return TEXTURE_RECT_INDEX;
   case GLSL_SAMPLER_DIM_BUF:
      return TEXTURE_BUFFER_INDEX;
   case GLSL_SAMPLER_DIM_EXTERNAL:
      return TEXTURE_EXTERNAL_INDEX;
   case GLSL_SAMPLER_DIM_MS:
      return (t->sampler_array) ? TEXTURE_2D_MULTISAMPLE_ARRAY_INDEX : TEXTURE_2D_MULTISAMPLE_INDEX;
   default:
      assert(!"Should not get here.");
      return TEXTURE_BUFFER_INDEX;
   }
}

bool
glsl_type::contains_image() const
{
   if (this->is_array()) {
      return this->fields.array->contains_image();
   } else if (this->is_struct() || this->is_interface()) {
      for (unsigned int i = 0; i < this->length; i++) {
         if (this->fields.structure[i].type->contains_image())
            return true;
      }
      return false;
   } else {
      return this->is_image();
   }
}

const glsl_type *glsl_type::get_base_type() const
{
   switch (base_type) {
   case GLSL_TYPE_UINT:
      return uint_type;
   case GLSL_TYPE_UINT16:
      return uint16_t_type;
   case GLSL_TYPE_UINT8:
      return uint8_t_type;
   case GLSL_TYPE_INT:
      return int_type;
   case GLSL_TYPE_INT16:
      return int16_t_type;
   case GLSL_TYPE_INT8:
      return int8_t_type;
   case GLSL_TYPE_FLOAT:
      return float_type;
   case GLSL_TYPE_FLOAT16:
      return float16_t_type;
   case GLSL_TYPE_DOUBLE:
      return double_type;
   case GLSL_TYPE_BOOL:
      return bool_type;
   case GLSL_TYPE_UINT64:
      return uint64_t_type;
   case GLSL_TYPE_INT64:
      return int64_t_type;
   default:
      return error_type;
   }
}


const glsl_type *glsl_type::get_scalar_type() const
{
   const glsl_type *type = this;

   /* Handle arrays */
   while (type->base_type == GLSL_TYPE_ARRAY)
      type = type->fields.array;

   const glsl_type *scalar_type = type->get_base_type();
   if (scalar_type == error_type)
      return type;

   return scalar_type;
}


const glsl_type *glsl_type::get_bare_type() const
{
   switch (this->base_type) {
   case GLSL_TYPE_UINT8:
   case GLSL_TYPE_INT8:
   case GLSL_TYPE_UINT16:
   case GLSL_TYPE_INT16:
   case GLSL_TYPE_FLOAT16:
   case GLSL_TYPE_UINT:
   case GLSL_TYPE_INT:
   case GLSL_TYPE_FLOAT:
   case GLSL_TYPE_BOOL:
   case GLSL_TYPE_DOUBLE:
   case GLSL_TYPE_UINT64:
   case GLSL_TYPE_INT64:
      return get_instance(this->base_type, this->vector_elements,
                          this->matrix_columns);

   case GLSL_TYPE_STRUCT:
   case GLSL_TYPE_INTERFACE: {
      glsl_struct_field *bare_fields = new glsl_struct_field[this->length];
      for (unsigned i = 0; i < this->length; i++) {
         bare_fields[i].type = this->fields.structure[i].type->get_bare_type();
         bare_fields[i].name = this->fields.structure[i].name;
      }
      const glsl_type *bare_type =
         get_struct_instance(bare_fields, this->length, this->name);
      delete[] bare_fields;
      return bare_type;
   }

   case GLSL_TYPE_ARRAY:
      return get_array_instance(this->fields.array->get_bare_type(),
                                this->length);

   case GLSL_TYPE_SAMPLER:
   case GLSL_TYPE_IMAGE:
   case GLSL_TYPE_ATOMIC_UINT:
   case GLSL_TYPE_VOID:
   case GLSL_TYPE_SUBROUTINE:
   case GLSL_TYPE_FUNCTION:
   case GLSL_TYPE_ERROR:
      return this;
   }

   unreachable("Invalid base type");
}


static void
hash_free_type_function(struct hash_entry *entry)
{
   glsl_type *type = (glsl_type *) entry->data;

   if (type->is_array())
      free((void*)entry->key);

   delete type;
}

void
glsl_type_singleton_init_or_ref()
{
   mtx_lock(&glsl_type::hash_mutex);
   glsl_type_users++;
   mtx_unlock(&glsl_type::hash_mutex);
}

void
glsl_type_singleton_decref()
{
   mtx_lock(&glsl_type::hash_mutex);
   assert(glsl_type_users > 0);

   /* Do not release glsl_types if they are still used. */
   if (--glsl_type_users) {
      mtx_unlock(&glsl_type::hash_mutex);
      return;
   }

   if (glsl_type::explicit_matrix_types != NULL) {
      _mesa_hash_table_destroy(glsl_type::explicit_matrix_types,
                               hash_free_type_function);
      glsl_type::explicit_matrix_types = NULL;
   }

   if (glsl_type::array_types != NULL) {
      _mesa_hash_table_destroy(glsl_type::array_types, hash_free_type_function);
      glsl_type::array_types = NULL;
   }

   if (glsl_type::struct_types != NULL) {
      _mesa_hash_table_destroy(glsl_type::struct_types, hash_free_type_function);
      glsl_type::struct_types = NULL;
   }

   if (glsl_type::interface_types != NULL) {
      _mesa_hash_table_destroy(glsl_type::interface_types, hash_free_type_function);
      glsl_type::interface_types = NULL;
   }

   if (glsl_type::function_types != NULL) {
      _mesa_hash_table_destroy(glsl_type::function_types, hash_free_type_function);
      glsl_type::function_types = NULL;
   }

   if (glsl_type::subroutine_types != NULL) {
      _mesa_hash_table_destroy(glsl_type::subroutine_types, hash_free_type_function);
      glsl_type::subroutine_types = NULL;
   }

   mtx_unlock(&glsl_type::hash_mutex);
}


glsl_type::glsl_type(const glsl_type *array, unsigned length,
                     unsigned explicit_stride) :
   base_type(GLSL_TYPE_ARRAY), sampled_type(GLSL_TYPE_VOID),
   sampler_dimensionality(0), sampler_shadow(0), sampler_array(0),
   interface_packing(0), interface_row_major(0), packed(0),
   vector_elements(0), matrix_columns(0),
   length(length), name(NULL), explicit_stride(explicit_stride)
{
   this->fields.array = array;
   /* Inherit the gl type of the base. The GL type is used for
    * uniform/statevar handling in Mesa and the arrayness of the type
    * is represented by the size rather than the type.
    */
   this->gl_type = array->gl_type;

   /* Allow a maximum of 10 characters for the array size.  This is enough
    * for 32-bits of ~0.  The extra 3 are for the '[', ']', and terminating
    * NUL.
    */
   const unsigned name_length = strlen(array->name) + 10 + 3;

   this->mem_ctx = ralloc_context(NULL);
   assert(this->mem_ctx != NULL);

   char *const n = (char *) ralloc_size(this->mem_ctx, name_length);

   if (length == 0)
      snprintf(n, name_length, "%s[]", array->name);
   else {
      /* insert outermost dimensions in the correct spot
       * otherwise the dimension order will be backwards
       */
      const char *pos = strchr(array->name, '[');
      if (pos) {
         int idx = pos - array->name;
         snprintf(n, idx+1, "%s", array->name);
         snprintf(n + idx, name_length - idx, "[%u]%s",
                       length, array->name + idx);
      } else {
         snprintf(n, name_length, "%s[%u]", array->name, length);
      }
   }

   this->name = n;
}

const glsl_type *
glsl_type::vec(unsigned components, const glsl_type *const ts[])
{
   unsigned n = components;

   if (components == 8)
      n = 5;
   else if (components == 16)
      n = 6;

   if (n == 0 || n > 6)
      return error_type;

   return ts[n - 1];
}

#define VECN(components, sname, vname)           \
const glsl_type *                                \
glsl_type:: vname (unsigned components)          \
{                                                \
   static const glsl_type *const ts[] = {        \
      sname ## _type, vname ## 2_type,           \
      vname ## 3_type, vname ## 4_type,          \
      vname ## 8_type, vname ## 16_type,         \
   };                                            \
   return glsl_type::vec(components, ts);        \
}

VECN(components, float, vec)
VECN(components, float16_t, f16vec)
VECN(components, double, dvec)
VECN(components, int, ivec)
VECN(components, uint, uvec)
VECN(components, bool, bvec)
VECN(components, int64_t, i64vec)
VECN(components, uint64_t, u64vec)
VECN(components, int16_t, i16vec)
VECN(components, uint16_t, u16vec)
VECN(components, int8_t, i8vec)
VECN(components, uint8_t, u8vec)

const glsl_type *
glsl_type::get_instance(unsigned base_type, unsigned rows, unsigned columns,
                        unsigned explicit_stride, bool row_major)
{
   if (base_type == GLSL_TYPE_VOID) {
      assert(explicit_stride == 0 && !row_major);
      return void_type;
   }

   /* Matrix and vector types with explicit strides have to be looked up in a
    * table so they're handled separately.
    */
   if (explicit_stride > 0) {
      const glsl_type *bare_type = get_instance(base_type, rows, columns);

      assert(columns > 1 || !row_major);

      char name[128];
      snprintf(name, sizeof(name), "%sx%uB%s", bare_type->name,
               explicit_stride, row_major ? "RM" : "");

      mtx_lock(&glsl_type::hash_mutex);
      assert(glsl_type_users > 0);

      if (explicit_matrix_types == NULL) {
         explicit_matrix_types =
            _mesa_hash_table_create(NULL, _mesa_hash_string,
                                    _mesa_key_string_equal);
      }

      const struct hash_entry *entry =
         _mesa_hash_table_search(explicit_matrix_types, name);
      if (entry == NULL) {
         const glsl_type *t = new glsl_type(bare_type->gl_type,
                                            (glsl_base_type)base_type,
                                            rows, columns, name,
                                            explicit_stride, row_major);

         entry = _mesa_hash_table_insert(explicit_matrix_types,
                                         t->name, (void *)t);
      }

      assert(((glsl_type *) entry->data)->base_type == base_type);
      assert(((glsl_type *) entry->data)->vector_elements == rows);
      assert(((glsl_type *) entry->data)->matrix_columns == columns);
      assert(((glsl_type *) entry->data)->explicit_stride == explicit_stride);

      mtx_unlock(&glsl_type::hash_mutex);

      return (const glsl_type *) entry->data;
   }

   assert(!row_major);

   /* Treat GLSL vectors as Nx1 matrices.
    */
   if (columns == 1) {
      switch (base_type) {
      case GLSL_TYPE_UINT:
         return uvec(rows);
      case GLSL_TYPE_INT:
         return ivec(rows);
      case GLSL_TYPE_FLOAT:
         return vec(rows);
      case GLSL_TYPE_FLOAT16:
         return f16vec(rows);
      case GLSL_TYPE_DOUBLE:
         return dvec(rows);
      case GLSL_TYPE_BOOL:
         return bvec(rows);
      case GLSL_TYPE_UINT64:
         return u64vec(rows);
      case GLSL_TYPE_INT64:
         return i64vec(rows);
      case GLSL_TYPE_UINT16:
         return u16vec(rows);
      case GLSL_TYPE_INT16:
         return i16vec(rows);
      case GLSL_TYPE_UINT8:
         return u8vec(rows);
      case GLSL_TYPE_INT8:
         return i8vec(rows);
      default:
         return error_type;
      }
   } else {
      if ((base_type != GLSL_TYPE_FLOAT &&
           base_type != GLSL_TYPE_DOUBLE &&
           base_type != GLSL_TYPE_FLOAT16) || (rows == 1))
         return error_type;

      /* GLSL matrix types are named mat{COLUMNS}x{ROWS}.  Only the following
       * combinations are valid:
       *
       *   1 2 3 4
       * 1
       * 2   x x x
       * 3   x x x
       * 4   x x x
       */
#define IDX(c,r) (((c-1)*3) + (r-1))

      switch (base_type) {
      case GLSL_TYPE_DOUBLE: {
         switch (IDX(columns, rows)) {
         case IDX(2,2): return dmat2_type;
         case IDX(2,3): return dmat2x3_type;
         case IDX(2,4): return dmat2x4_type;
         case IDX(3,2): return dmat3x2_type;
         case IDX(3,3): return dmat3_type;
         case IDX(3,4): return dmat3x4_type;
         case IDX(4,2): return dmat4x2_type;
         case IDX(4,3): return dmat4x3_type;
         case IDX(4,4): return dmat4_type;
         default: return error_type;
         }
      }
      case GLSL_TYPE_FLOAT: {
         switch (IDX(columns, rows)) {
         case IDX(2,2): return mat2_type;
         case IDX(2,3): return mat2x3_type;
         case IDX(2,4): return mat2x4_type;
         case IDX(3,2): return mat3x2_type;
         case IDX(3,3): return mat3_type;
         case IDX(3,4): return mat3x4_type;
         case IDX(4,2): return mat4x2_type;
         case IDX(4,3): return mat4x3_type;
         case IDX(4,4): return mat4_type;
         default: return error_type;
         }
      }
      case GLSL_TYPE_FLOAT16: {
         switch (IDX(columns, rows)) {
         case IDX(2,2): return f16mat2_type;
         case IDX(2,3): return f16mat2x3_type;
         case IDX(2,4): return f16mat2x4_type;
         case IDX(3,2): return f16mat3x2_type;
         case IDX(3,3): return f16mat3_type;
         case IDX(3,4): return f16mat3x4_type;
         case IDX(4,2): return f16mat4x2_type;
         case IDX(4,3): return f16mat4x3_type;
         case IDX(4,4): return f16mat4_type;
         default: return error_type;
         }
      }
      default: return error_type;
      }
   }

   assert(!"Should not get here.");
   return error_type;
}

const glsl_type *
glsl_type::get_sampler_instance(enum glsl_sampler_dim dim,
                                bool shadow,
                                bool array,
                                glsl_base_type type)
{
   switch (type) {
   case GLSL_TYPE_FLOAT:
      switch (dim) {
      case GLSL_SAMPLER_DIM_1D:
         if (shadow)
            return (array ? sampler1DArrayShadow_type : sampler1DShadow_type);
         else
            return (array ? sampler1DArray_type : sampler1D_type);
      case GLSL_SAMPLER_DIM_2D:
         if (shadow)
            return (array ? sampler2DArrayShadow_type : sampler2DShadow_type);
         else
            return (array ? sampler2DArray_type : sampler2D_type);
      case GLSL_SAMPLER_DIM_3D:
         if (shadow || array)
            return error_type;
         else
            return sampler3D_type;
      case GLSL_SAMPLER_DIM_CUBE:
         if (shadow)
            return (array ? samplerCubeArrayShadow_type : samplerCubeShadow_type);
         else
            return (array ? samplerCubeArray_type : samplerCube_type);
      case GLSL_SAMPLER_DIM_RECT:
         if (array)
            return error_type;
         if (shadow)
            return sampler2DRectShadow_type;
         else
            return sampler2DRect_type;
      case GLSL_SAMPLER_DIM_BUF:
         if (shadow || array)
            return error_type;
         else
            return samplerBuffer_type;
      case GLSL_SAMPLER_DIM_MS:
         if (shadow)
            return error_type;
         return (array ? sampler2DMSArray_type : sampler2DMS_type);
      case GLSL_SAMPLER_DIM_EXTERNAL:
         if (shadow || array)
            return error_type;
         else
            return samplerExternalOES_type;
      case GLSL_SAMPLER_DIM_SUBPASS:
      case GLSL_SAMPLER_DIM_SUBPASS_MS:
         return error_type;
      }
   case GLSL_TYPE_INT:
      if (shadow)
         return error_type;
      switch (dim) {
      case GLSL_SAMPLER_DIM_1D:
         return (array ? isampler1DArray_type : isampler1D_type);
      case GLSL_SAMPLER_DIM_2D:
         return (array ? isampler2DArray_type : isampler2D_type);
      case GLSL_SAMPLER_DIM_3D:
         if (array)
            return error_type;
         return isampler3D_type;
      case GLSL_SAMPLER_DIM_CUBE:
         return (array ? isamplerCubeArray_type : isamplerCube_type);
      case GLSL_SAMPLER_DIM_RECT:
         if (array)
            return error_type;
         return isampler2DRect_type;
      case GLSL_SAMPLER_DIM_BUF:
         if (array)
            return error_type;
         return isamplerBuffer_type;
      case GLSL_SAMPLER_DIM_MS:
         return (array ? isampler2DMSArray_type : isampler2DMS_type);
      case GLSL_SAMPLER_DIM_EXTERNAL:
         return error_type;
      case GLSL_SAMPLER_DIM_SUBPASS:
      case GLSL_SAMPLER_DIM_SUBPASS_MS:
         return error_type;
      }
   case GLSL_TYPE_UINT:
      if (shadow)
         return error_type;
      switch (dim) {
      case GLSL_SAMPLER_DIM_1D:
         return (array ? usampler1DArray_type : usampler1D_type);
      case GLSL_SAMPLER_DIM_2D:
         return (array ? usampler2DArray_type : usampler2D_type);
      case GLSL_SAMPLER_DIM_3D:
         if (array)
            return error_type;
         return usampler3D_type;
      case GLSL_SAMPLER_DIM_CUBE:
         return (array ? usamplerCubeArray_type : usamplerCube_type);
      case GLSL_SAMPLER_DIM_RECT:
         if (array)
            return error_type;
         return usampler2DRect_type;
      case GLSL_SAMPLER_DIM_BUF:
         if (array)
            return error_type;
         return usamplerBuffer_type;
      case GLSL_SAMPLER_DIM_MS:
         return (array ? usampler2DMSArray_type : usampler2DMS_type);
      case GLSL_SAMPLER_DIM_EXTERNAL:
         return error_type;
      case GLSL_SAMPLER_DIM_SUBPASS:
      case GLSL_SAMPLER_DIM_SUBPASS_MS:
         return error_type;
      }
   default:
      return error_type;
   }

   unreachable("switch statement above should be complete");
}

const glsl_type *
glsl_type::get_image_instance(enum glsl_sampler_dim dim,
                              bool array, glsl_base_type type)
{
   switch (type) {
   case GLSL_TYPE_FLOAT:
      switch (dim) {
      case GLSL_SAMPLER_DIM_1D:
         return (array ? image1DArray_type : image1D_type);
      case GLSL_SAMPLER_DIM_2D:
         return (array ? image2DArray_type : image2D_type);
      case GLSL_SAMPLER_DIM_3D:
         return image3D_type;
      case GLSL_SAMPLER_DIM_CUBE:
         return (array ? imageCubeArray_type : imageCube_type);
      case GLSL_SAMPLER_DIM_RECT:
         if (array)
            return error_type;
         else
            return image2DRect_type;
      case GLSL_SAMPLER_DIM_BUF:
         if (array)
            return error_type;
         else
            return imageBuffer_type;
      case GLSL_SAMPLER_DIM_MS:
         return (array ? image2DMSArray_type : image2DMS_type);
      case GLSL_SAMPLER_DIM_SUBPASS:
         return subpassInput_type;
      case GLSL_SAMPLER_DIM_SUBPASS_MS:
         return subpassInputMS_type;
      case GLSL_SAMPLER_DIM_EXTERNAL:
         return error_type;
      }
   case GLSL_TYPE_INT:
      switch (dim) {
      case GLSL_SAMPLER_DIM_1D:
         return (array ? iimage1DArray_type : iimage1D_type);
      case GLSL_SAMPLER_DIM_2D:
         return (array ? iimage2DArray_type : iimage2D_type);
      case GLSL_SAMPLER_DIM_3D:
         if (array)
            return error_type;
         return iimage3D_type;
      case GLSL_SAMPLER_DIM_CUBE:
         return (array ? iimageCubeArray_type : iimageCube_type);
      case GLSL_SAMPLER_DIM_RECT:
         if (array)
            return error_type;
         return iimage2DRect_type;
      case GLSL_SAMPLER_DIM_BUF:
         if (array)
            return error_type;
         return iimageBuffer_type;
      case GLSL_SAMPLER_DIM_MS:
         return (array ? iimage2DMSArray_type : iimage2DMS_type);
      case GLSL_SAMPLER_DIM_SUBPASS:
         return isubpassInput_type;
      case GLSL_SAMPLER_DIM_SUBPASS_MS:
         return isubpassInputMS_type;
      case GLSL_SAMPLER_DIM_EXTERNAL:
         return error_type;
      }
   case GLSL_TYPE_UINT:
      switch (dim) {
      case GLSL_SAMPLER_DIM_1D:
         return (array ? uimage1DArray_type : uimage1D_type);
      case GLSL_SAMPLER_DIM_2D:
         return (array ? uimage2DArray_type : uimage2D_type);
      case GLSL_SAMPLER_DIM_3D:
         if (array)
            return error_type;
         return uimage3D_type;
      case GLSL_SAMPLER_DIM_CUBE:
         return (array ? uimageCubeArray_type : uimageCube_type);
      case GLSL_SAMPLER_DIM_RECT:
         if (array)
            return error_type;
         return uimage2DRect_type;
      case GLSL_SAMPLER_DIM_BUF:
         if (array)
            return error_type;
         return uimageBuffer_type;
      case GLSL_SAMPLER_DIM_MS:
         return (array ? uimage2DMSArray_type : uimage2DMS_type);
      case GLSL_SAMPLER_DIM_SUBPASS:
         return usubpassInput_type;
      case GLSL_SAMPLER_DIM_SUBPASS_MS:
         return usubpassInputMS_type;
      case GLSL_SAMPLER_DIM_EXTERNAL:
         return error_type;
      }
   default:
      return error_type;
   }

   unreachable("switch statement above should be complete");
}

const glsl_type *
glsl_type::get_array_instance(const glsl_type *base,
                              unsigned array_size,
                              unsigned explicit_stride)
{
   /* Generate a name using the base type pointer in the key.  This is
    * done because the name of the base type may not be unique across
    * shaders.  For example, two shaders may have different record types
    * named 'foo'.
    */
   char key[128];
   snprintf(key, sizeof(key), "%p[%u]x%uB", (void *) base, array_size,
            explicit_stride);

   mtx_lock(&glsl_type::hash_mutex);
   assert(glsl_type_users > 0);

   if (array_types == NULL) {
      array_types = _mesa_hash_table_create(NULL, _mesa_hash_string,
                                            _mesa_key_string_equal);
   }

   const struct hash_entry *entry = _mesa_hash_table_search(array_types, key);
   if (entry == NULL) {
      const glsl_type *t = new glsl_type(base, array_size, explicit_stride);

      entry = _mesa_hash_table_insert(array_types,
                                      strdup(key),
                                      (void *) t);
   }

   assert(((glsl_type *) entry->data)->base_type == GLSL_TYPE_ARRAY);
   assert(((glsl_type *) entry->data)->length == array_size);
   assert(((glsl_type *) entry->data)->fields.array == base);

   mtx_unlock(&glsl_type::hash_mutex);

   return (glsl_type *) entry->data;
}

bool
glsl_type::compare_no_precision(const glsl_type *b) const
{
   if (this == b)
      return true;

   if (this->is_array()) {
      if (!b->is_array() || this->length != b->length)
         return false;

      const glsl_type *b_no_array = b->fields.array;

      return this->fields.array->compare_no_precision(b_no_array);
   }

   if (this->is_struct()) {
      if (!b->is_struct())
         return false;
   } else if (this->is_interface()) {
      if (!b->is_interface())
         return false;
   } else {
      return false;
   }

   return record_compare(b,
                         true, /* match_name */
                         true, /* match_locations */
                         false /* match_precision */);
}

bool
glsl_type::record_compare(const glsl_type *b, bool match_name,
                          bool match_locations, bool match_precision) const
{
   if (this->length != b->length)
      return false;

   if (this->interface_packing != b->interface_packing)
      return false;

   if (this->interface_row_major != b->interface_row_major)
      return false;

   /* From the GLSL 4.20 specification (Sec 4.2):
    *
    *     "Structures must have the same name, sequence of type names, and
    *     type definitions, and field names to be considered the same type."
    *
    * GLSL ES behaves the same (Ver 1.00 Sec 4.2.4, Ver 3.00 Sec 4.2.5).
    *
    * Section 7.4.1 (Shader Interface Matching) of the OpenGL 4.30 spec says:
    *
    *     "Variables or block members declared as structures are considered
    *     to match in type if and only if structure members match in name,
    *     type, qualification, and declaration order."
    */
   if (match_name)
      if (strcmp(this->name, b->name) != 0)
         return false;

   for (unsigned i = 0; i < this->length; i++) {
      if (match_precision) {
         if (this->fields.structure[i].type != b->fields.structure[i].type)
            return false;
      } else {
         const glsl_type *ta = this->fields.structure[i].type;
         const glsl_type *tb = b->fields.structure[i].type;
         if (!ta->compare_no_precision(tb))
            return false;
      }
      if (strcmp(this->fields.structure[i].name,
                 b->fields.structure[i].name) != 0)
         return false;
      if (this->fields.structure[i].matrix_layout
         != b->fields.structure[i].matrix_layout)
        return false;
      if (match_locations && this->fields.structure[i].location
          != b->fields.structure[i].location)
         return false;
      if (this->fields.structure[i].offset
          != b->fields.structure[i].offset)
         return false;
      if (this->fields.structure[i].interpolation
          != b->fields.structure[i].interpolation)
         return false;
      if (this->fields.structure[i].centroid
          != b->fields.structure[i].centroid)
         return false;
      if (this->fields.structure[i].sample
          != b->fields.structure[i].sample)
         return false;
      if (this->fields.structure[i].patch
          != b->fields.structure[i].patch)
         return false;
      if (this->fields.structure[i].memory_read_only
          != b->fields.structure[i].memory_read_only)
         return false;
      if (this->fields.structure[i].memory_write_only
          != b->fields.structure[i].memory_write_only)
         return false;
      if (this->fields.structure[i].memory_coherent
          != b->fields.structure[i].memory_coherent)
         return false;
      if (this->fields.structure[i].memory_volatile
          != b->fields.structure[i].memory_volatile)
         return false;
      if (this->fields.structure[i].memory_restrict
          != b->fields.structure[i].memory_restrict)
         return false;
      if (this->fields.structure[i].image_format
          != b->fields.structure[i].image_format)
         return false;
      if (match_precision &&
          this->fields.structure[i].precision
          != b->fields.structure[i].precision)
         return false;
      if (this->fields.structure[i].explicit_xfb_buffer
          != b->fields.structure[i].explicit_xfb_buffer)
         return false;
      if (this->fields.structure[i].xfb_buffer
          != b->fields.structure[i].xfb_buffer)
         return false;
      if (this->fields.structure[i].xfb_stride
          != b->fields.structure[i].xfb_stride)
         return false;
   }

   return true;
}


bool
glsl_type::record_key_compare(const void *a, const void *b)
{
   const glsl_type *const key1 = (glsl_type *) a;
   const glsl_type *const key2 = (glsl_type *) b;

   return strcmp(key1->name, key2->name) == 0 &&
                 key1->record_compare(key2, true);
}


/**
 * Generate an integer hash value for a glsl_type structure type.
 */
unsigned
glsl_type::record_key_hash(const void *a)
{
   const glsl_type *const key = (glsl_type *) a;
   uintptr_t hash = key->length;
   unsigned retval;

   for (unsigned i = 0; i < key->length; i++) {
      /* casting pointer to uintptr_t */
      hash = (hash * 13 ) + (uintptr_t) key->fields.structure[i].type;
   }

   if (sizeof(hash) == 8)
      retval = (hash & 0xffffffff) ^ ((uint64_t) hash >> 32);
   else
      retval = hash;

   return retval;
}


const glsl_type *
glsl_type::get_struct_instance(const glsl_struct_field *fields,
                               unsigned num_fields,
                               const char *name,
                               bool packed)
{
   const glsl_type key(fields, num_fields, name, packed);

   mtx_lock(&glsl_type::hash_mutex);
   assert(glsl_type_users > 0);

   if (struct_types == NULL) {
      struct_types = _mesa_hash_table_create(NULL, record_key_hash,
                                             record_key_compare);
   }

   const struct hash_entry *entry = _mesa_hash_table_search(struct_types,
                                                            &key);
   if (entry == NULL) {
      const glsl_type *t = new glsl_type(fields, num_fields, name, packed);

      entry = _mesa_hash_table_insert(struct_types, t, (void *) t);
   }

   assert(((glsl_type *) entry->data)->base_type == GLSL_TYPE_STRUCT);
   assert(((glsl_type *) entry->data)->length == num_fields);
   assert(strcmp(((glsl_type *) entry->data)->name, name) == 0);
   assert(((glsl_type *) entry->data)->packed == packed);

   mtx_unlock(&glsl_type::hash_mutex);

   return (glsl_type *) entry->data;
}


const glsl_type *
glsl_type::get_interface_instance(const glsl_struct_field *fields,
                                  unsigned num_fields,
                                  enum glsl_interface_packing packing,
                                  bool row_major,
                                  const char *block_name)
{
   const glsl_type key(fields, num_fields, packing, row_major, block_name);

   mtx_lock(&glsl_type::hash_mutex);
   assert(glsl_type_users > 0);

   if (interface_types == NULL) {
      interface_types = _mesa_hash_table_create(NULL, record_key_hash,
                                                record_key_compare);
   }

   const struct hash_entry *entry = _mesa_hash_table_search(interface_types,
                                                            &key);
   if (entry == NULL) {
      const glsl_type *t = new glsl_type(fields, num_fields,
                                         packing, row_major, block_name);

      entry = _mesa_hash_table_insert(interface_types, t, (void *) t);
   }

   assert(((glsl_type *) entry->data)->base_type == GLSL_TYPE_INTERFACE);
   assert(((glsl_type *) entry->data)->length == num_fields);
   assert(strcmp(((glsl_type *) entry->data)->name, block_name) == 0);

   mtx_unlock(&glsl_type::hash_mutex);

   return (glsl_type *) entry->data;
}

const glsl_type *
glsl_type::get_subroutine_instance(const char *subroutine_name)
{
   const glsl_type key(subroutine_name);

   mtx_lock(&glsl_type::hash_mutex);
   assert(glsl_type_users > 0);

   if (subroutine_types == NULL) {
      subroutine_types = _mesa_hash_table_create(NULL, record_key_hash,
                                                 record_key_compare);
   }

   const struct hash_entry *entry = _mesa_hash_table_search(subroutine_types,
                                                            &key);
   if (entry == NULL) {
      const glsl_type *t = new glsl_type(subroutine_name);

      entry = _mesa_hash_table_insert(subroutine_types, t, (void *) t);
   }

   assert(((glsl_type *) entry->data)->base_type == GLSL_TYPE_SUBROUTINE);
   assert(strcmp(((glsl_type *) entry->data)->name, subroutine_name) == 0);

   mtx_unlock(&glsl_type::hash_mutex);

   return (glsl_type *) entry->data;
}


static bool
function_key_compare(const void *a, const void *b)
{
   const glsl_type *const key1 = (glsl_type *) a;
   const glsl_type *const key2 = (glsl_type *) b;

   if (key1->length != key2->length)
      return false;

   return memcmp(key1->fields.parameters, key2->fields.parameters,
                 (key1->length + 1) * sizeof(*key1->fields.parameters)) == 0;
}


static uint32_t
function_key_hash(const void *a)
{
   const glsl_type *const key = (glsl_type *) a;
   return _mesa_hash_data(key->fields.parameters,
                          (key->length + 1) * sizeof(*key->fields.parameters));
}

const glsl_type *
glsl_type::get_function_instance(const glsl_type *return_type,
                                 const glsl_function_param *params,
                                 unsigned num_params)
{
   const glsl_type key(return_type, params, num_params);

   mtx_lock(&glsl_type::hash_mutex);
   assert(glsl_type_users > 0);

   if (function_types == NULL) {
      function_types = _mesa_hash_table_create(NULL, function_key_hash,
                                               function_key_compare);
   }

   struct hash_entry *entry = _mesa_hash_table_search(function_types, &key);
   if (entry == NULL) {
      const glsl_type *t = new glsl_type(return_type, params, num_params);

      entry = _mesa_hash_table_insert(function_types, t, (void *) t);
   }

   const glsl_type *t = (const glsl_type *)entry->data;

   assert(t->base_type == GLSL_TYPE_FUNCTION);
   assert(t->length == num_params);

   mtx_unlock(&glsl_type::hash_mutex);

   return t;
}


const glsl_type *
glsl_type::get_mul_type(const glsl_type *type_a, const glsl_type *type_b)
{
   if (type_a->is_matrix() && type_b->is_matrix()) {
      /* Matrix multiply.  The columns of A must match the rows of B.  Given
       * the other previously tested constraints, this means the vector type
       * of a row from A must be the same as the vector type of a column from
       * B.
       */
      if (type_a->row_type() == type_b->column_type()) {
         /* The resulting matrix has the number of columns of matrix B and
          * the number of rows of matrix A.  We get the row count of A by
          * looking at the size of a vector that makes up a column.  The
          * transpose (size of a row) is done for B.
          */
         const glsl_type *const type =
            get_instance(type_a->base_type,
                         type_a->column_type()->vector_elements,
                         type_b->row_type()->vector_elements);
         assert(type != error_type);

         return type;
      }
   } else if (type_a == type_b) {
      return type_a;
   } else if (type_a->is_matrix()) {
      /* A is a matrix and B is a column vector.  Columns of A must match
       * rows of B.  Given the other previously tested constraints, this
       * means the vector type of a row from A must be the same as the
       * vector the type of B.
       */
      if (type_a->row_type() == type_b) {
         /* The resulting vector has a number of elements equal to
          * the number of rows of matrix A. */
         const glsl_type *const type =
            get_instance(type_a->base_type,
                         type_a->column_type()->vector_elements,
                         1);
         assert(type != error_type);

         return type;
      }
   } else {
      assert(type_b->is_matrix());

      /* A is a row vector and B is a matrix.  Columns of A must match rows
       * of B.  Given the other previously tested constraints, this means
       * the type of A must be the same as the vector type of a column from
       * B.
       */
      if (type_a == type_b->column_type()) {
         /* The resulting vector has a number of elements equal to
          * the number of columns of matrix B. */
         const glsl_type *const type =
            get_instance(type_a->base_type,
                         type_b->row_type()->vector_elements,
                         1);
         assert(type != error_type);

         return type;
      }
   }

   return error_type;
}


const glsl_type *
glsl_type::field_type(const char *name) const
{
   if (this->base_type != GLSL_TYPE_STRUCT
       && this->base_type != GLSL_TYPE_INTERFACE)
      return error_type;

   for (unsigned i = 0; i < this->length; i++) {
      if (strcmp(name, this->fields.structure[i].name) == 0)
         return this->fields.structure[i].type;
   }

   return error_type;
}


int
glsl_type::field_index(const char *name) const
{
   if (this->base_type != GLSL_TYPE_STRUCT
       && this->base_type != GLSL_TYPE_INTERFACE)
      return -1;

   for (unsigned i = 0; i < this->length; i++) {
      if (strcmp(name, this->fields.structure[i].name) == 0)
         return i;
   }

   return -1;
}


unsigned
glsl_type::component_slots() const
{
   switch (this->base_type) {
   case GLSL_TYPE_UINT:
   case GLSL_TYPE_INT:
   case GLSL_TYPE_UINT8:
   case GLSL_TYPE_INT8:
   case GLSL_TYPE_UINT16:
   case GLSL_TYPE_INT16:
   case GLSL_TYPE_FLOAT:
   case GLSL_TYPE_FLOAT16:
   case GLSL_TYPE_BOOL:
      return this->components();

   case GLSL_TYPE_DOUBLE:
   case GLSL_TYPE_UINT64:
   case GLSL_TYPE_INT64:
      return 2 * this->components();

   case GLSL_TYPE_STRUCT:
   case GLSL_TYPE_INTERFACE: {
      unsigned size = 0;

      for (unsigned i = 0; i < this->length; i++)
         size += this->fields.structure[i].type->component_slots();

      return size;
   }

   case GLSL_TYPE_ARRAY:
      return this->length * this->fields.array->component_slots();

   case GLSL_TYPE_SAMPLER:
   case GLSL_TYPE_IMAGE:
      return 2;

   case GLSL_TYPE_SUBROUTINE:
      return 1;

   case GLSL_TYPE_FUNCTION:
   case GLSL_TYPE_ATOMIC_UINT:
   case GLSL_TYPE_VOID:
   case GLSL_TYPE_ERROR:
      break;
   }

   return 0;
}

unsigned
glsl_type::struct_location_offset(unsigned length) const
{
   unsigned offset = 0;
   const glsl_type *t = this->without_array();
   if (t->is_struct()) {
      assert(length <= t->length);

      for (unsigned i = 0; i < length; i++) {
         const glsl_type *st = t->fields.structure[i].type;
         const glsl_type *wa = st->without_array();
         if (wa->is_struct()) {
            unsigned r_offset = wa->struct_location_offset(wa->length);
            offset += st->is_array() ?
               st->arrays_of_arrays_size() * r_offset : r_offset;
         } else if (st->is_array() && st->fields.array->is_array()) {
            unsigned outer_array_size = st->length;
            const glsl_type *base_type = st->fields.array;

            /* For arrays of arrays the outer arrays take up a uniform
             * slot for each element. The innermost array elements share a
             * single slot so we ignore the innermost array when calculating
             * the offset.
             */
            while (base_type->fields.array->is_array()) {
               outer_array_size = outer_array_size * base_type->length;
               base_type = base_type->fields.array;
            }
            offset += outer_array_size;
         } else {
            /* We dont worry about arrays here because unless the array
             * contains a structure or another array it only takes up a single
             * uniform slot.
             */
            offset += 1;
         }
      }
   }
   return offset;
}

unsigned
glsl_type::uniform_locations() const
{
   unsigned size = 0;

   switch (this->base_type) {
   case GLSL_TYPE_UINT:
   case GLSL_TYPE_INT:
   case GLSL_TYPE_FLOAT:
   case GLSL_TYPE_FLOAT16:
   case GLSL_TYPE_DOUBLE:
   case GLSL_TYPE_UINT16:
   case GLSL_TYPE_UINT8:
   case GLSL_TYPE_INT16:
   case GLSL_TYPE_INT8:
   case GLSL_TYPE_UINT64:
   case GLSL_TYPE_INT64:
   case GLSL_TYPE_BOOL:
   case GLSL_TYPE_SAMPLER:
   case GLSL_TYPE_IMAGE:
   case GLSL_TYPE_SUBROUTINE:
      return 1;

   case GLSL_TYPE_STRUCT:
   case GLSL_TYPE_INTERFACE:
      for (unsigned i = 0; i < this->length; i++)
         size += this->fields.structure[i].type->uniform_locations();
      return size;
   case GLSL_TYPE_ARRAY:
      return this->length * this->fields.array->uniform_locations();
   default:
      return 0;
   }
}

unsigned
glsl_type::varying_count() const
{
   unsigned size = 0;

   switch (this->base_type) {
   case GLSL_TYPE_UINT:
   case GLSL_TYPE_INT:
   case GLSL_TYPE_FLOAT:
   case GLSL_TYPE_FLOAT16:
   case GLSL_TYPE_DOUBLE:
   case GLSL_TYPE_BOOL:
   case GLSL_TYPE_UINT16:
   case GLSL_TYPE_UINT8:
   case GLSL_TYPE_INT16:
   case GLSL_TYPE_INT8:
   case GLSL_TYPE_UINT64:
   case GLSL_TYPE_INT64:
      return 1;

   case GLSL_TYPE_STRUCT:
   case GLSL_TYPE_INTERFACE:
      for (unsigned i = 0; i < this->length; i++)
         size += this->fields.structure[i].type->varying_count();
      return size;
   case GLSL_TYPE_ARRAY:
      /* Don't count innermost array elements */
      if (this->without_array()->is_struct() ||
          this->without_array()->is_interface() ||
          this->fields.array->is_array())
         return this->length * this->fields.array->varying_count();
      else
         return this->fields.array->varying_count();
   default:
      assert(!"unsupported varying type");
      return 0;
   }
}

bool
glsl_type::can_implicitly_convert_to(const glsl_type *desired,
                                     _mesa_glsl_parse_state *state) const
{
   if (this == desired)
      return true;

   /* GLSL 1.10 and ESSL do not allow implicit conversions. If there is no
    * state, we're doing intra-stage function linking where these checks have
    * already been done.
    */
   if (state && !state->has_implicit_conversions())
      return false;

   /* There is no conversion among matrix types. */
   if (this->matrix_columns > 1 || desired->matrix_columns > 1)
      return false;

   /* Vector size must match. */
   if (this->vector_elements != desired->vector_elements)
      return false;

   /* int and uint can be converted to float. */
   if (desired->is_float() && this->is_integer_32())
      return true;

   /* With GLSL 4.0, ARB_gpu_shader5, or MESA_shader_integer_functions, int
    * can be converted to uint.  Note that state may be NULL here, when
    * resolving function calls in the linker. By this time, all the
    * state-dependent checks have already happened though, so allow anything
    * that's allowed in any shader version.
    */
   if ((!state || state->has_implicit_uint_to_int_conversion()) &&
         desired->base_type == GLSL_TYPE_UINT && this->base_type == GLSL_TYPE_INT)
      return true;

   /* No implicit conversions from double. */
   if ((!state || state->has_double()) && this->is_double())
      return false;

   /* Conversions from different types to double. */
   if ((!state || state->has_double()) && desired->is_double()) {
      if (this->is_float())
         return true;
      if (this->is_integer_32())
         return true;
   }

   return false;
}

unsigned
glsl_type::std140_base_alignment(bool row_major) const
{
   unsigned N = is_64bit() ? 8 : 4;

   /* (1) If the member is a scalar consuming <N> basic machine units, the
    *     base alignment is <N>.
    *
    * (2) If the member is a two- or four-component vector with components
    *     consuming <N> basic machine units, the base alignment is 2<N> or
    *     4<N>, respectively.
    *
    * (3) If the member is a three-component vector with components consuming
    *     <N> basic machine units, the base alignment is 4<N>.
    */
   if (this->is_scalar() || this->is_vector()) {
      switch (this->vector_elements) {
      case 1:
         return N;
      case 2:
         return 2 * N;
      case 3:
      case 4:
         return 4 * N;
      }
   }

   /* (4) If the member is an array of scalars or vectors, the base alignment
    *     and array stride are set to match the base alignment of a single
    *     array element, according to rules (1), (2), and (3), and rounded up
    *     to the base alignment of a vec4. The array may have padding at the
    *     end; the base offset of the member following the array is rounded up
    *     to the next multiple of the base alignment.
    *
    * (6) If the member is an array of <S> column-major matrices with <C>
    *     columns and <R> rows, the matrix is stored identically to a row of
    *     <S>*<C> column vectors with <R> components each, according to rule
    *     (4).
    *
    * (8) If the member is an array of <S> row-major matrices with <C> columns
    *     and <R> rows, the matrix is stored identically to a row of <S>*<R>
    *     row vectors with <C> components each, according to rule (4).
    *
    * (10) If the member is an array of <S> structures, the <S> elements of
    *      the array are laid out in order, according to rule (9).
    */
   if (this->is_array()) {
      if (this->fields.array->is_scalar() ||
          this->fields.array->is_vector() ||
          this->fields.array->is_matrix()) {
         return MAX2(this->fields.array->std140_base_alignment(row_major), 16);
      } else {
         assert(this->fields.array->is_struct() ||
                this->fields.array->is_array());
         return this->fields.array->std140_base_alignment(row_major);
      }
   }

   /* (5) If the member is a column-major matrix with <C> columns and
    *     <R> rows, the matrix is stored identically to an array of
    *     <C> column vectors with <R> components each, according to
    *     rule (4).
    *
    * (7) If the member is a row-major matrix with <C> columns and <R>
    *     rows, the matrix is stored identically to an array of <R>
    *     row vectors with <C> components each, according to rule (4).
    */
   if (this->is_matrix()) {
      const struct glsl_type *vec_type, *array_type;
      int c = this->matrix_columns;
      int r = this->vector_elements;

      if (row_major) {
         vec_type = get_instance(base_type, c, 1);
         array_type = glsl_type::get_array_instance(vec_type, r);
      } else {
         vec_type = get_instance(base_type, r, 1);
         array_type = glsl_type::get_array_instance(vec_type, c);
      }

      return array_type->std140_base_alignment(false);
   }

   /* (9) If the member is a structure, the base alignment of the
    *     structure is <N>, where <N> is the largest base alignment
    *     value of any of its members, and rounded up to the base
    *     alignment of a vec4. The individual members of this
    *     sub-structure are then assigned offsets by applying this set
    *     of rules recursively, where the base offset of the first
    *     member of the sub-structure is equal to the aligned offset
    *     of the structure. The structure may have padding at the end;
    *     the base offset of the member following the sub-structure is
    *     rounded up to the next multiple of the base alignment of the
    *     structure.
    */
   if (this->is_struct()) {
      unsigned base_alignment = 16;
      for (unsigned i = 0; i < this->length; i++) {
         bool field_row_major = row_major;
         const enum glsl_matrix_layout matrix_layout =
            glsl_matrix_layout(this->fields.structure[i].matrix_layout);
         if (matrix_layout == GLSL_MATRIX_LAYOUT_ROW_MAJOR) {
            field_row_major = true;
         } else if (matrix_layout == GLSL_MATRIX_LAYOUT_COLUMN_MAJOR) {
            field_row_major = false;
         }

         const struct glsl_type *field_type = this->fields.structure[i].type;
         base_alignment = MAX2(base_alignment,
                               field_type->std140_base_alignment(field_row_major));
      }
      return base_alignment;
   }

   assert(!"not reached");
   return -1;
}

unsigned
glsl_type::std140_size(bool row_major) const
{
   unsigned N = is_64bit() ? 8 : 4;

   /* (1) If the member is a scalar consuming <N> basic machine units, the
    *     base alignment is <N>.
    *
    * (2) If the member is a two- or four-component vector with components
    *     consuming <N> basic machine units, the base alignment is 2<N> or
    *     4<N>, respectively.
    *
    * (3) If the member is a three-component vector with components consuming
    *     <N> basic machine units, the base alignment is 4<N>.
    */
   if (this->is_scalar() || this->is_vector()) {
      assert(this->explicit_stride == 0);
      return this->vector_elements * N;
   }

   /* (5) If the member is a column-major matrix with <C> columns and
    *     <R> rows, the matrix is stored identically to an array of
    *     <C> column vectors with <R> components each, according to
    *     rule (4).
    *
    * (6) If the member is an array of <S> column-major matrices with <C>
    *     columns and <R> rows, the matrix is stored identically to a row of
    *     <S>*<C> column vectors with <R> components each, according to rule
    *     (4).
    *
    * (7) If the member is a row-major matrix with <C> columns and <R>
    *     rows, the matrix is stored identically to an array of <R>
    *     row vectors with <C> components each, according to rule (4).
    *
    * (8) If the member is an array of <S> row-major matrices with <C> columns
    *     and <R> rows, the matrix is stored identically to a row of <S>*<R>
    *     row vectors with <C> components each, according to rule (4).
    */
   if (this->without_array()->is_matrix()) {
      const struct glsl_type *element_type;
      const struct glsl_type *vec_type;
      unsigned int array_len;

      if (this->is_array()) {
         element_type = this->without_array();
         array_len = this->arrays_of_arrays_size();
      } else {
         element_type = this;
         array_len = 1;
      }

      if (row_major) {
         vec_type = get_instance(element_type->base_type,
                                 element_type->matrix_columns, 1);

         array_len *= element_type->vector_elements;
      } else {
         vec_type = get_instance(element_type->base_type,
                                 element_type->vector_elements, 1);
         array_len *= element_type->matrix_columns;
      }
      const glsl_type *array_type = glsl_type::get_array_instance(vec_type,
                                                                  array_len);

      return array_type->std140_size(false);
   }

   /* (4) If the member is an array of scalars or vectors, the base alignment
    *     and array stride are set to match the base alignment of a single
    *     array element, according to rules (1), (2), and (3), and rounded up
    *     to the base alignment of a vec4. The array may have padding at the
    *     end; the base offset of the member following the array is rounded up
    *     to the next multiple of the base alignment.
    *
    * (10) If the member is an array of <S> structures, the <S> elements of
    *      the array are laid out in order, according to rule (9).
    */
   if (this->is_array()) {
      unsigned stride;
      if (this->without_array()->is_struct()) {
	 stride = this->without_array()->std140_size(row_major);
      } else {
	 unsigned element_base_align =
	    this->without_array()->std140_base_alignment(row_major);
         stride = MAX2(element_base_align, 16);
      }

      unsigned size = this->arrays_of_arrays_size() * stride;
      assert(this->explicit_stride == 0 ||
             size == this->length * this->explicit_stride);
      return size;
   }

   /* (9) If the member is a structure, the base alignment of the
    *     structure is <N>, where <N> is the largest base alignment
    *     value of any of its members, and rounded up to the base
    *     alignment of a vec4. The individual members of this
    *     sub-structure are then assigned offsets by applying this set
    *     of rules recursively, where the base offset of the first
    *     member of the sub-structure is equal to the aligned offset
    *     of the structure. The structure may have padding at the end;
    *     the base offset of the member following the sub-structure is
    *     rounded up to the next multiple of the base alignment of the
    *     structure.
    */
   if (this->is_struct() || this->is_interface()) {
      unsigned size = 0;
      unsigned max_align = 0;

      for (unsigned i = 0; i < this->length; i++) {
         bool field_row_major = row_major;
         const enum glsl_matrix_layout matrix_layout =
            glsl_matrix_layout(this->fields.structure[i].matrix_layout);
         if (matrix_layout == GLSL_MATRIX_LAYOUT_ROW_MAJOR) {
            field_row_major = true;
         } else if (matrix_layout == GLSL_MATRIX_LAYOUT_COLUMN_MAJOR) {
            field_row_major = false;
         }

         const struct glsl_type *field_type = this->fields.structure[i].type;
         unsigned align = field_type->std140_base_alignment(field_row_major);

         /* Ignore unsized arrays when calculating size */
         if (field_type->is_unsized_array())
            continue;

         size = glsl_align(size, align);
         size += field_type->std140_size(field_row_major);

         max_align = MAX2(align, max_align);

         if (field_type->is_struct() && (i + 1 < this->length))
            size = glsl_align(size, 16);
      }
      size = glsl_align(size, MAX2(max_align, 16));
      return size;
   }

   assert(!"not reached");
   return -1;
}

const glsl_type *
glsl_type::get_explicit_std140_type(bool row_major) const
{
   if (this->is_vector() || this->is_scalar()) {
      return this;
   } else if (this->is_matrix()) {
      const glsl_type *vec_type;
      if (row_major)
         vec_type = get_instance(this->base_type, this->matrix_columns, 1);
      else
         vec_type = get_instance(this->base_type, this->vector_elements, 1);
      unsigned elem_size = vec_type->std140_size(false);
      unsigned stride = glsl_align(elem_size, 16);
      return get_instance(this->base_type, this->vector_elements,
                          this->matrix_columns, stride, row_major);
   } else if (this->is_array()) {
      unsigned elem_size = this->fields.array->std140_size(row_major);
      const glsl_type *elem_type =
         this->fields.array->get_explicit_std140_type(row_major);
      unsigned stride = glsl_align(elem_size, 16);
      return get_array_instance(elem_type, this->length, stride);
   } else if (this->is_struct() || this->is_interface()) {
      glsl_struct_field *fields = new glsl_struct_field[this->length];
      unsigned offset = 0;
      for (unsigned i = 0; i < length; i++) {
         fields[i] = this->fields.structure[i];

         bool field_row_major = row_major;
         if (fields[i].matrix_layout == GLSL_MATRIX_LAYOUT_COLUMN_MAJOR) {
            field_row_major = false;
         } else if (fields[i].matrix_layout == GLSL_MATRIX_LAYOUT_ROW_MAJOR) {
            field_row_major = true;
         }
         fields[i].type =
            fields[i].type->get_explicit_std140_type(field_row_major);

         unsigned fsize = fields[i].type->std140_size(field_row_major);
         unsigned falign = fields[i].type->std140_base_alignment(field_row_major);
         /* From the GLSL 460 spec section "Uniform and Shader Storage Block
          * Layout Qualifiers":
          *
          *    "The actual offset of a member is computed as follows: If
          *    offset was declared, start with that offset, otherwise start
          *    with the next available offset. If the resulting offset is not
          *    a multiple of the actual alignment, increase it to the first
          *    offset that is a multiple of the actual alignment. This results
          *    in the actual offset the member will have."
          */
         if (fields[i].offset >= 0) {
            assert((unsigned)fields[i].offset >= offset);
            offset = fields[i].offset;
         }
         offset = glsl_align(offset, falign);
         fields[i].offset = offset;
         offset += fsize;
      }

      const glsl_type *type;
      if (this->is_struct())
         type = get_struct_instance(fields, this->length, this->name);
      else
         type = get_interface_instance(fields, this->length,
                                       (enum glsl_interface_packing)this->interface_packing,
                                       this->interface_row_major,
                                       this->name);

      delete[] fields;
      return type;
   } else {
      unreachable("Invalid type for UBO or SSBO");
   }
}

unsigned
glsl_type::std430_base_alignment(bool row_major) const
{

   unsigned N = is_64bit() ? 8 : 4;

   /* (1) If the member is a scalar consuming <N> basic machine units, the
    *     base alignment is <N>.
    *
    * (2) If the member is a two- or four-component vector with components
    *     consuming <N> basic machine units, the base alignment is 2<N> or
    *     4<N>, respectively.
    *
    * (3) If the member is a three-component vector with components consuming
    *     <N> basic machine units, the base alignment is 4<N>.
    */
   if (this->is_scalar() || this->is_vector()) {
      switch (this->vector_elements) {
      case 1:
         return N;
      case 2:
         return 2 * N;
      case 3:
      case 4:
         return 4 * N;
      }
   }

   /* OpenGL 4.30 spec, section 7.6.2.2 "Standard Uniform Block Layout":
    *
    * "When using the std430 storage layout, shader storage blocks will be
    * laid out in buffer storage identically to uniform and shader storage
    * blocks using the std140 layout, except that the base alignment and
    * stride of arrays of scalars and vectors in rule 4 and of structures
    * in rule 9 are not rounded up a multiple of the base alignment of a vec4.
    */

   /* (1) If the member is a scalar consuming <N> basic machine units, the
    *     base alignment is <N>.
    *
    * (2) If the member is a two- or four-component vector with components
    *     consuming <N> basic machine units, the base alignment is 2<N> or
    *     4<N>, respectively.
    *
    * (3) If the member is a three-component vector with components consuming
    *     <N> basic machine units, the base alignment is 4<N>.
    */
   if (this->is_array())
      return this->fields.array->std430_base_alignment(row_major);

   /* (5) If the member is a column-major matrix with <C> columns and
    *     <R> rows, the matrix is stored identically to an array of
    *     <C> column vectors with <R> components each, according to
    *     rule (4).
    *
    * (7) If the member is a row-major matrix with <C> columns and <R>
    *     rows, the matrix is stored identically to an array of <R>
    *     row vectors with <C> components each, according to rule (4).
    */
   if (this->is_matrix()) {
      const struct glsl_type *vec_type, *array_type;
      int c = this->matrix_columns;
      int r = this->vector_elements;

      if (row_major) {
         vec_type = get_instance(base_type, c, 1);
         array_type = glsl_type::get_array_instance(vec_type, r);
      } else {
         vec_type = get_instance(base_type, r, 1);
         array_type = glsl_type::get_array_instance(vec_type, c);
      }

      return array_type->std430_base_alignment(false);
   }

      /* (9) If the member is a structure, the base alignment of the
    *     structure is <N>, where <N> is the largest base alignment
    *     value of any of its members, and rounded up to the base
    *     alignment of a vec4. The individual members of this
    *     sub-structure are then assigned offsets by applying this set
    *     of rules recursively, where the base offset of the first
    *     member of the sub-structure is equal to the aligned offset
    *     of the structure. The structure may have padding at the end;
    *     the base offset of the member following the sub-structure is
    *     rounded up to the next multiple of the base alignment of the
    *     structure.
    */
   if (this->is_struct()) {
      unsigned base_alignment = 0;
      for (unsigned i = 0; i < this->length; i++) {
         bool field_row_major = row_major;
         const enum glsl_matrix_layout matrix_layout =
            glsl_matrix_layout(this->fields.structure[i].matrix_layout);
         if (matrix_layout == GLSL_MATRIX_LAYOUT_ROW_MAJOR) {
            field_row_major = true;
         } else if (matrix_layout == GLSL_MATRIX_LAYOUT_COLUMN_MAJOR) {
            field_row_major = false;
         }

         const struct glsl_type *field_type = this->fields.structure[i].type;
         base_alignment = MAX2(base_alignment,
                               field_type->std430_base_alignment(field_row_major));
      }
      assert(base_alignment > 0);
      return base_alignment;
   }
   assert(!"not reached");
   return -1;
}

unsigned
glsl_type::std430_array_stride(bool row_major) const
{
   unsigned N = is_64bit() ? 8 : 4;

   /* Notice that the array stride of a vec3 is not 3 * N but 4 * N.
    * See OpenGL 4.30 spec, section 7.6.2.2 "Standard Uniform Block Layout"
    *
    * (3) If the member is a three-component vector with components consuming
    *     <N> basic machine units, the base alignment is 4<N>.
    */
   if (this->is_vector() && this->vector_elements == 3)
      return 4 * N;

   /* By default use std430_size(row_major) */
   unsigned stride = this->std430_size(row_major);
   assert(this->explicit_stride == 0 || this->explicit_stride == stride);
   return stride;
}

/* Note that the value returned by this method is only correct if the
 * explit offset, and stride values are set, so only with SPIR-V shaders.
 * Should not be used with GLSL shaders.
 */

unsigned
glsl_type::explicit_size(bool align_to_stride) const
{
   if (this->is_struct() || this->is_interface()) {
      if (this->length > 0) {
         unsigned size = 0;

         for (unsigned i = 0; i < this->length; i++) {
            assert(this->fields.structure[i].offset >= 0);
            unsigned last_byte = this->fields.structure[i].offset +
               this->fields.structure[i].type->explicit_size();
            size = MAX2(size, last_byte);
         }

         return size;
      } else {
         return 0;
      }
   } else if (this->is_array()) {
      /* From ARB_program_interface_query spec:
       *
       *   "For the property of BUFFER_DATA_SIZE, then the implementation-dependent
       *   minimum total buffer object size, in basic machine units, required to
       *   hold all active variables associated with an active uniform block, shader
       *   storage block, or atomic counter buffer is written to <params>.  If the
       *   final member of an active shader storage block is array with no declared
       *   size, the minimum buffer size is computed assuming the array was declared
       *   as an array with one element."
       *
       */
      if (this->is_unsized_array())
         return this->explicit_stride;

      assert(this->length > 0);
      unsigned elem_size = align_to_stride ? this->explicit_stride : this->fields.array->explicit_size();
      assert(this->explicit_stride >= elem_size);

      return this->explicit_stride * (this->length - 1) + elem_size;
   } else if (this->is_matrix()) {
      const struct glsl_type *elem_type;
      unsigned length;

      if (this->interface_row_major) {
         elem_type = get_instance(this->base_type,
                                  this->matrix_columns, 1);
         length = this->vector_elements;
      } else {
         elem_type = get_instance(this->base_type,
                                  this->vector_elements, 1);
         length = this->matrix_columns;
      }

      unsigned elem_size = align_to_stride ? this->explicit_stride : elem_type->explicit_size();

      assert(this->explicit_stride);
      return this->explicit_stride * (length - 1) + elem_size;
   }

   unsigned N = this->bit_size() / 8;

   return this->vector_elements * N;
}

unsigned
glsl_type::std430_size(bool row_major) const
{
   unsigned N = is_64bit() ? 8 : 4;

   /* OpenGL 4.30 spec, section 7.6.2.2 "Standard Uniform Block Layout":
    *
    * "When using the std430 storage layout, shader storage blocks will be
    * laid out in buffer storage identically to uniform and shader storage
    * blocks using the std140 layout, except that the base alignment and
    * stride of arrays of scalars and vectors in rule 4 and of structures
    * in rule 9 are not rounded up a multiple of the base alignment of a vec4.
    */
   if (this->is_scalar() || this->is_vector()) {
      assert(this->explicit_stride == 0);
      return this->vector_elements * N;
   }

   if (this->without_array()->is_matrix()) {
      const struct glsl_type *element_type;
      const struct glsl_type *vec_type;
      unsigned int array_len;

      if (this->is_array()) {
         element_type = this->without_array();
         array_len = this->arrays_of_arrays_size();
      } else {
         element_type = this;
         array_len = 1;
      }

      if (row_major) {
         vec_type = get_instance(element_type->base_type,
                                 element_type->matrix_columns, 1);

         array_len *= element_type->vector_elements;
      } else {
         vec_type = get_instance(element_type->base_type,
                                 element_type->vector_elements, 1);
         array_len *= element_type->matrix_columns;
      }
      const glsl_type *array_type = glsl_type::get_array_instance(vec_type,
                                                                  array_len);

      return array_type->std430_size(false);
   }

   if (this->is_array()) {
      unsigned stride;
      if (this->without_array()->is_struct())
         stride = this->without_array()->std430_size(row_major);
      else
         stride = this->without_array()->std430_base_alignment(row_major);

      unsigned size = this->arrays_of_arrays_size() * stride;
      assert(this->explicit_stride == 0 ||
             size == this->length * this->explicit_stride);
      return size;
   }

   if (this->is_struct() || this->is_interface()) {
      unsigned size = 0;
      unsigned max_align = 0;

      for (unsigned i = 0; i < this->length; i++) {
         bool field_row_major = row_major;
         const enum glsl_matrix_layout matrix_layout =
            glsl_matrix_layout(this->fields.structure[i].matrix_layout);
         if (matrix_layout == GLSL_MATRIX_LAYOUT_ROW_MAJOR) {
            field_row_major = true;
         } else if (matrix_layout == GLSL_MATRIX_LAYOUT_COLUMN_MAJOR) {
            field_row_major = false;
         }

         const struct glsl_type *field_type = this->fields.structure[i].type;
         unsigned align = field_type->std430_base_alignment(field_row_major);
         size = glsl_align(size, align);
         size += field_type->std430_size(field_row_major);

         max_align = MAX2(align, max_align);
      }
      size = glsl_align(size, max_align);
      return size;
   }

   assert(!"not reached");
   return -1;
}

const glsl_type *
glsl_type::get_explicit_std430_type(bool row_major) const
{
   if (this->is_vector() || this->is_scalar()) {
      return this;
   } else if (this->is_matrix()) {
      const glsl_type *vec_type;
      if (row_major)
         vec_type = get_instance(this->base_type, this->matrix_columns, 1);
      else
         vec_type = get_instance(this->base_type, this->vector_elements, 1);
      unsigned stride = vec_type->std430_array_stride(false);
      return get_instance(this->base_type, this->vector_elements,
                          this->matrix_columns, stride, row_major);
   } else if (this->is_array()) {
      const glsl_type *elem_type =
         this->fields.array->get_explicit_std430_type(row_major);
      unsigned stride = this->fields.array->std430_array_stride(row_major);
      return get_array_instance(elem_type, this->length, stride);
   } else if (this->is_struct() || this->is_interface()) {
      glsl_struct_field *fields = new glsl_struct_field[this->length];
      unsigned offset = 0;
      for (unsigned i = 0; i < length; i++) {
         fields[i] = this->fields.structure[i];

         bool field_row_major = row_major;
         if (fields[i].matrix_layout == GLSL_MATRIX_LAYOUT_COLUMN_MAJOR) {
            field_row_major = false;
         } else if (fields[i].matrix_layout == GLSL_MATRIX_LAYOUT_ROW_MAJOR) {
            field_row_major = true;
         }
         fields[i].type =
            fields[i].type->get_explicit_std430_type(field_row_major);

         unsigned fsize = fields[i].type->std430_size(field_row_major);
         unsigned falign = fields[i].type->std430_base_alignment(field_row_major);
         /* From the GLSL 460 spec section "Uniform and Shader Storage Block
          * Layout Qualifiers":
          *
          *    "The actual offset of a member is computed as follows: If
          *    offset was declared, start with that offset, otherwise start
          *    with the next available offset. If the resulting offset is not
          *    a multiple of the actual alignment, increase it to the first
          *    offset that is a multiple of the actual alignment. This results
          *    in the actual offset the member will have."
          */
         if (fields[i].offset >= 0) {
            assert((unsigned)fields[i].offset >= offset);
            offset = fields[i].offset;
         }
         offset = glsl_align(offset, falign);
         fields[i].offset = offset;
         offset += fsize;
      }

      const glsl_type *type;
      if (this->is_struct())
         type = get_struct_instance(fields, this->length, this->name);
      else
         type = get_interface_instance(fields, this->length,
                                       (enum glsl_interface_packing)this->interface_packing,
                                       this->interface_row_major,
                                       this->name);

      delete[] fields;
      return type;
   } else {
      unreachable("Invalid type for SSBO");
   }
}

const glsl_type *
glsl_type::get_explicit_interface_type(bool supports_std430) const
{
   enum glsl_interface_packing packing =
      this->get_internal_ifc_packing(supports_std430);
   if (packing == GLSL_INTERFACE_PACKING_STD140) {
      return this->get_explicit_std140_type(this->interface_row_major);
   } else {
      assert(packing == GLSL_INTERFACE_PACKING_STD430);
      return this->get_explicit_std430_type(this->interface_row_major);
   }
}

/* This differs from get_explicit_std430_type() in that it:
 * - can size arrays slightly smaller ("stride * (len - 1) + elem_size" instead
 *   of "stride * len")
 * - consumes a glsl_type_size_align_func which allows 8 and 16-bit values to be
 *   packed more tightly
 * - overrides any struct field offsets but get_explicit_std430_type() tries to
 *   respect any existing ones
 */
const glsl_type *
glsl_type::get_explicit_type_for_size_align(glsl_type_size_align_func type_info,
                                            unsigned *size, unsigned *alignment) const
{
   if (this->is_scalar() || this->is_vector()) {
      type_info(this, size, alignment);
      return this;
   } else if (this->is_array()) {
      unsigned elem_size, elem_align;
      const struct glsl_type *explicit_element =
         this->fields.array->get_explicit_type_for_size_align(type_info, &elem_size, &elem_align);

      unsigned stride = align(elem_size, elem_align);

      *size = stride * (this->length - 1) + elem_size;
      *alignment = elem_align;
      return glsl_type::get_array_instance(explicit_element, this->length, stride);
   } else if (this->is_struct()) {
      struct glsl_struct_field *fields = (struct glsl_struct_field *)
         malloc(sizeof(struct glsl_struct_field) * this->length);

      *size = 0;
      *alignment = 0;
      for (unsigned i = 0; i < this->length; i++) {
         fields[i] = this->fields.structure[i];
         assert(fields[i].matrix_layout != GLSL_MATRIX_LAYOUT_ROW_MAJOR);

         unsigned field_size, field_align;
         fields[i].type =
            fields[i].type->get_explicit_type_for_size_align(type_info, &field_size, &field_align);
         fields[i].offset = align(*size, field_align);

         *size = fields[i].offset + field_size;
         *alignment = MAX2(*alignment, field_align);
      }

      const glsl_type *type = glsl_type::get_struct_instance(fields, this->length, this->name, false);
      free(fields);
      return type;
   } else if (this->is_matrix()) {
      unsigned col_size, col_align;
      type_info(this->column_type(), &col_size, &col_align);
      unsigned stride = align(col_size, col_align);

      *size = this->matrix_columns * stride;
      *alignment = col_align;
      return glsl_type::get_instance(this->base_type, this->vector_elements,
                                     this->matrix_columns, stride, false);
   } else {
      unreachable("Unhandled type.");
   }
}

unsigned
glsl_type::count_vec4_slots(bool is_gl_vertex_input, bool is_bindless) const
{
   /* From page 31 (page 37 of the PDF) of the GLSL 1.50 spec:
    *
    *     "A scalar input counts the same amount against this limit as a vec4,
    *     so applications may want to consider packing groups of four
    *     unrelated float inputs together into a vector to better utilize the
    *     capabilities of the underlying hardware. A matrix input will use up
    *     multiple locations.  The number of locations used will equal the
    *     number of columns in the matrix."
    *
    * The spec does not explicitly say how arrays are counted.  However, it
    * should be safe to assume the total number of slots consumed by an array
    * is the number of entries in the array multiplied by the number of slots
    * consumed by a single element of the array.
    *
    * The spec says nothing about how structs are counted, because vertex
    * attributes are not allowed to be (or contain) structs.  However, Mesa
    * allows varying structs, the number of varying slots taken up by a
    * varying struct is simply equal to the sum of the number of slots taken
    * up by each element.
    *
    * Doubles are counted different depending on whether they are vertex
    * inputs or everything else. Vertex inputs from ARB_vertex_attrib_64bit
    * take one location no matter what size they are, otherwise dvec3/4
    * take two locations.
    */
   switch (this->base_type) {
   case GLSL_TYPE_UINT:
   case GLSL_TYPE_INT:
   case GLSL_TYPE_UINT8:
   case GLSL_TYPE_INT8:
   case GLSL_TYPE_UINT16:
   case GLSL_TYPE_INT16:
   case GLSL_TYPE_FLOAT:
   case GLSL_TYPE_FLOAT16:
   case GLSL_TYPE_BOOL:
      return this->matrix_columns;
   case GLSL_TYPE_DOUBLE:
   case GLSL_TYPE_UINT64:
   case GLSL_TYPE_INT64:
      if (this->vector_elements > 2 && !is_gl_vertex_input)
         return this->matrix_columns * 2;
      else
         return this->matrix_columns;
   case GLSL_TYPE_STRUCT:
   case GLSL_TYPE_INTERFACE: {
      unsigned size = 0;

      for (unsigned i = 0; i < this->length; i++) {
         const glsl_type *member_type = this->fields.structure[i].type;
         size += member_type->count_vec4_slots(is_gl_vertex_input, is_bindless);
      }

      return size;
   }

   case GLSL_TYPE_ARRAY: {
      const glsl_type *element = this->fields.array;
      return this->length * element->count_vec4_slots(is_gl_vertex_input,
                                                      is_bindless);
   }

   case GLSL_TYPE_SAMPLER:
   case GLSL_TYPE_IMAGE:
      if (!is_bindless)
         return 0;
      else
         return 1;

   case GLSL_TYPE_SUBROUTINE:
      return 1;

   case GLSL_TYPE_FUNCTION:
   case GLSL_TYPE_ATOMIC_UINT:
   case GLSL_TYPE_VOID:
   case GLSL_TYPE_ERROR:
      break;
   }

   assert(!"Unexpected type in count_attribute_slots()");

   return 0;
}

unsigned
glsl_type::count_dword_slots(bool is_bindless) const
{
   switch (this->base_type) {
   case GLSL_TYPE_UINT:
   case GLSL_TYPE_INT:
   case GLSL_TYPE_FLOAT:
   case GLSL_TYPE_BOOL:
      return this->components();
   case GLSL_TYPE_UINT16:
   case GLSL_TYPE_INT16:
   case GLSL_TYPE_FLOAT16:
      return DIV_ROUND_UP(this->components(), 2);
   case GLSL_TYPE_UINT8:
   case GLSL_TYPE_INT8:
      return DIV_ROUND_UP(this->components(), 4);
   case GLSL_TYPE_IMAGE:
   case GLSL_TYPE_SAMPLER:
      if (!is_bindless)
         return 0;
      /* FALLTHROUGH */
   case GLSL_TYPE_DOUBLE:
   case GLSL_TYPE_UINT64:
   case GLSL_TYPE_INT64:
      return this->components() * 2;
   case GLSL_TYPE_ARRAY:
      return this->fields.array->count_dword_slots(is_bindless) *
             this->length;

   case GLSL_TYPE_INTERFACE:
   case GLSL_TYPE_STRUCT: {
      unsigned size = 0;
      for (unsigned i = 0; i < this->length; i++) {
         size += this->fields.structure[i].type->count_dword_slots(is_bindless);
      }
      return size;
   }

   case GLSL_TYPE_ATOMIC_UINT:
      return 0;
   case GLSL_TYPE_SUBROUTINE:
      return 1;
   case GLSL_TYPE_VOID:
   case GLSL_TYPE_ERROR:
   case GLSL_TYPE_FUNCTION:
   default:
      unreachable("invalid type in st_glsl_type_dword_size()");
   }

   return 0;
}

int
glsl_type::coordinate_components() const
{
   int size;

   switch (sampler_dimensionality) {
   case GLSL_SAMPLER_DIM_1D:
   case GLSL_SAMPLER_DIM_BUF:
      size = 1;
      break;
   case GLSL_SAMPLER_DIM_2D:
   case GLSL_SAMPLER_DIM_RECT:
   case GLSL_SAMPLER_DIM_MS:
   case GLSL_SAMPLER_DIM_EXTERNAL:
   case GLSL_SAMPLER_DIM_SUBPASS:
      size = 2;
      break;
   case GLSL_SAMPLER_DIM_3D:
   case GLSL_SAMPLER_DIM_CUBE:
      size = 3;
      break;
   default:
      assert(!"Should not get here.");
      size = 1;
      break;
   }

   /* Array textures need an additional component for the array index, except
    * for cubemap array images that behave like a 2D array of interleaved
    * cubemap faces.
    */
   if (sampler_array &&
       !(is_image() && sampler_dimensionality == GLSL_SAMPLER_DIM_CUBE))
      size += 1;

   return size;
}

/**
 * Declarations of type flyweights (glsl_type::_foo_type) and
 * convenience pointers (glsl_type::foo_type).
 * @{
 */
#define DECL_TYPE(NAME, ...)                                    \
   const glsl_type glsl_type::_##NAME##_type = glsl_type(__VA_ARGS__, #NAME); \
   const glsl_type *const glsl_type::NAME##_type = &glsl_type::_##NAME##_type;

#define STRUCT_TYPE(NAME)

#include "compiler/builtin_type_macros.h"
/** @} */

static void
get_struct_type_field_and_pointer_sizes(size_t *s_field_size,
                                        size_t *s_field_ptrs)
{
   *s_field_size = sizeof(glsl_struct_field);
   *s_field_ptrs =
     sizeof(((glsl_struct_field *)0)->type) +
     sizeof(((glsl_struct_field *)0)->name);
<<<<<<< HEAD
=======
}

union packed_type {
   uint32_t u32;
   struct {
      unsigned base_type:5;
      unsigned interface_row_major:1;
      unsigned vector_elements:3;
      unsigned matrix_columns:3;
      unsigned explicit_stride:20;
   } basic;
   struct {
      unsigned base_type:5;
      unsigned dimensionality:4;
      unsigned shadow:1;
      unsigned array:1;
      unsigned sampled_type:2;
      unsigned _pad:19;
   } sampler;
   struct {
      unsigned base_type:5;
      unsigned length:13;
      unsigned explicit_stride:14;
   } array;
   struct {
      unsigned base_type:5;
      unsigned interface_packing_or_packed:2;
      unsigned interface_row_major:1;
      unsigned length:24;
   } strct;
};

void
encode_type_to_blob(struct blob *blob, const glsl_type *type)
{
   if (!type) {
      blob_write_uint32(blob, 0);
      return;
   }

   STATIC_ASSERT(sizeof(union packed_type) == 4);
   union packed_type encoded;
   encoded.u32 = 0;
   encoded.basic.base_type = type->base_type;

   switch (type->base_type) {
   case GLSL_TYPE_UINT:
   case GLSL_TYPE_INT:
   case GLSL_TYPE_FLOAT:
   case GLSL_TYPE_FLOAT16:
   case GLSL_TYPE_DOUBLE:
   case GLSL_TYPE_UINT8:
   case GLSL_TYPE_INT8:
   case GLSL_TYPE_UINT16:
   case GLSL_TYPE_INT16:
   case GLSL_TYPE_UINT64:
   case GLSL_TYPE_INT64:
   case GLSL_TYPE_BOOL:
      encoded.basic.interface_row_major = type->interface_row_major;
      assert(type->matrix_columns < 8);
      if (type->vector_elements <= 4)
         encoded.basic.vector_elements = type->vector_elements;
      else if (type->vector_elements == 8)
         encoded.basic.vector_elements = 5;
      else if (type->vector_elements == 16)
         encoded.basic.vector_elements = 6;
      encoded.basic.matrix_columns = type->matrix_columns;
      encoded.basic.explicit_stride = MIN2(type->explicit_stride, 0xfffff);
      blob_write_uint32(blob, encoded.u32);
      /* If we don't have enough bits for explicit_stride, store it
       * separately.
       */
      if (encoded.basic.explicit_stride == 0xfffff)
         blob_write_uint32(blob, type->explicit_stride);
      return;
   case GLSL_TYPE_SAMPLER:
      encoded.sampler.dimensionality = type->sampler_dimensionality;
      encoded.sampler.shadow = type->sampler_shadow;
      encoded.sampler.array = type->sampler_array;
      encoded.sampler.sampled_type = type->sampled_type;
      break;
   case GLSL_TYPE_SUBROUTINE:
      blob_write_uint32(blob, encoded.u32);
      blob_write_string(blob, type->name);
      return;
   case GLSL_TYPE_IMAGE:
      encoded.sampler.dimensionality = type->sampler_dimensionality;
      encoded.sampler.array = type->sampler_array;
      encoded.sampler.sampled_type = type->sampled_type;
      break;
   case GLSL_TYPE_ATOMIC_UINT:
      break;
   case GLSL_TYPE_ARRAY:
      encoded.array.length = MIN2(type->length, 0x1fff);
      encoded.array.explicit_stride = MIN2(type->explicit_stride, 0x3fff);
      blob_write_uint32(blob, encoded.u32);
      /* If we don't have enough bits for length or explicit_stride, store it
       * separately.
       */
      if (encoded.array.length == 0x1fff)
         blob_write_uint32(blob, type->length);
      if (encoded.array.explicit_stride == 0x3fff)
         blob_write_uint32(blob, type->explicit_stride);
      encode_type_to_blob(blob, type->fields.array);
      return;
   case GLSL_TYPE_STRUCT:
   case GLSL_TYPE_INTERFACE:
      encoded.strct.length = MIN2(type->length, 0xffffff);
      if (type->is_interface()) {
         encoded.strct.interface_packing_or_packed = type->interface_packing;
         encoded.strct.interface_row_major = type->interface_row_major;
      } else {
         encoded.strct.interface_packing_or_packed = type->packed;
      }
      blob_write_uint32(blob, encoded.u32);
      blob_write_string(blob, type->name);

      /* If we don't have enough bits for length, store it separately. */
      if (encoded.strct.length == 0xffffff)
         blob_write_uint32(blob, type->length);

      size_t s_field_size, s_field_ptrs;
      get_struct_type_field_and_pointer_sizes(&s_field_size, &s_field_ptrs);

      for (unsigned i = 0; i < type->length; i++) {
         encode_type_to_blob(blob, type->fields.structure[i].type);
         blob_write_string(blob, type->fields.structure[i].name);

         /* Write the struct field skipping the pointers */
         blob_write_bytes(blob,
                          ((char *)&type->fields.structure[i]) + s_field_ptrs,
                          s_field_size - s_field_ptrs);
      }
      return;
   case GLSL_TYPE_VOID:
      break;
   case GLSL_TYPE_ERROR:
   default:
      assert(!"Cannot encode type!");
      encoded.u32 = 0;
      break;
   }

   blob_write_uint32(blob, encoded.u32);
}

const glsl_type *
decode_type_from_blob(struct blob_reader *blob)
{
   union packed_type encoded;
   encoded.u32 = blob_read_uint32(blob);

   if (encoded.u32 == 0) {
      return NULL;
   }

   glsl_base_type base_type = (glsl_base_type)encoded.basic.base_type;

   switch (base_type) {
   case GLSL_TYPE_UINT:
   case GLSL_TYPE_INT:
   case GLSL_TYPE_FLOAT:
   case GLSL_TYPE_FLOAT16:
   case GLSL_TYPE_DOUBLE:
   case GLSL_TYPE_UINT8:
   case GLSL_TYPE_INT8:
   case GLSL_TYPE_UINT16:
   case GLSL_TYPE_INT16:
   case GLSL_TYPE_UINT64:
   case GLSL_TYPE_INT64:
   case GLSL_TYPE_BOOL: {
      unsigned explicit_stride = encoded.basic.explicit_stride;
      if (explicit_stride == 0xfffff)
         explicit_stride = blob_read_uint32(blob);
      uint32_t vector_elements = encoded.basic.vector_elements;
      if (vector_elements == 5)
         vector_elements = 8;
      else if (vector_elements == 6)
         vector_elements = 16;
      return glsl_type::get_instance(base_type, encoded.basic.vector_elements,
                                     encoded.basic.matrix_columns,
                                     explicit_stride,
                                     encoded.basic.interface_row_major);
   }
   case GLSL_TYPE_SAMPLER:
      return glsl_type::get_sampler_instance((enum glsl_sampler_dim)encoded.sampler.dimensionality,
                                             encoded.sampler.shadow,
                                             encoded.sampler.array,
                                             (glsl_base_type) encoded.sampler.sampled_type);
   case GLSL_TYPE_SUBROUTINE:
      return glsl_type::get_subroutine_instance(blob_read_string(blob));
   case GLSL_TYPE_IMAGE:
      return glsl_type::get_image_instance((enum glsl_sampler_dim)encoded.sampler.dimensionality,
                                           encoded.sampler.array,
                                           (glsl_base_type) encoded.sampler.sampled_type);
   case GLSL_TYPE_ATOMIC_UINT:
      return glsl_type::atomic_uint_type;
   case GLSL_TYPE_ARRAY: {
      unsigned length = encoded.array.length;
      if (length == 0x1fff)
         length = blob_read_uint32(blob);
      unsigned explicit_stride = encoded.array.explicit_stride;
      if (explicit_stride == 0x3fff)
         explicit_stride = blob_read_uint32(blob);
      return glsl_type::get_array_instance(decode_type_from_blob(blob),
                                           length, explicit_stride);
   }
   case GLSL_TYPE_STRUCT:
   case GLSL_TYPE_INTERFACE: {
      char *name = blob_read_string(blob);
      unsigned num_fields = encoded.strct.length;
      if (num_fields == 0xffffff)
         num_fields = blob_read_uint32(blob);

      size_t s_field_size, s_field_ptrs;
      get_struct_type_field_and_pointer_sizes(&s_field_size, &s_field_ptrs);

      glsl_struct_field *fields =
         (glsl_struct_field *) malloc(s_field_size * num_fields);
      for (unsigned i = 0; i < num_fields; i++) {
         fields[i].type = decode_type_from_blob(blob);
         fields[i].name = blob_read_string(blob);

         blob_copy_bytes(blob, ((uint8_t *) &fields[i]) + s_field_ptrs,
                         s_field_size - s_field_ptrs);
      }

      const glsl_type *t;
      if (base_type == GLSL_TYPE_INTERFACE) {
         enum glsl_interface_packing packing =
            (glsl_interface_packing) encoded.strct.interface_packing_or_packed;
         bool row_major = encoded.strct.interface_row_major;
         t = glsl_type::get_interface_instance(fields, num_fields, packing,
                                               row_major, name);
      } else {
         unsigned packed = encoded.strct.interface_packing_or_packed;
         t = glsl_type::get_struct_instance(fields, num_fields, name, packed);
      }

      free(fields);
      return t;
   }
   case GLSL_TYPE_VOID:
      return glsl_type::void_type;
   case GLSL_TYPE_ERROR:
   default:
      assert(!"Cannot decode type!");
      return NULL;
   }
}

unsigned
glsl_type::cl_alignment() const
{
   /* vectors unlike arrays are aligned to their size */
   if (this->is_scalar() || this->is_vector())
      return this->cl_size();
   else if (this->is_array())
      return this->without_array()->cl_alignment();
   else if (this->is_struct()) {
      /* Packed Structs are 0x1 aligned despite their size. */
      if (this->packed)
         return 1;

      unsigned res = 1;
      for (unsigned i = 0; i < this->length; ++i) {
         struct glsl_struct_field &field = this->fields.structure[i];
         res = MAX2(res, field.type->cl_alignment());
      }
      return res;
   }
   return 1;
}

unsigned
glsl_type::cl_size() const
{
   if (this->is_scalar()) {
      return glsl_base_type_get_bit_size(this->base_type) / 8;
   } else if (this->is_vector()) {
      unsigned vec_elemns = this->vector_elements == 3 ? 4 : this->vector_elements;
      return vec_elemns * glsl_base_type_get_bit_size(this->base_type) / 8;
   } else if (this->is_array()) {
      unsigned size = this->without_array()->cl_size();
      return size * this->length;
   } else if (this->is_struct()) {
      unsigned size = 0;
      for (unsigned i = 0; i < this->length; ++i) {
         struct glsl_struct_field &field = this->fields.structure[i];
         /* if a struct is packed, members don't get aligned */
         if (!this->packed)
            size = align(size, field.type->cl_alignment());
         size += field.type->cl_size();
      }
      return size;
   }
   return 1;
>>>>>>> 3f1e219a
}<|MERGE_RESOLUTION|>--- conflicted
+++ resolved
@@ -2629,8 +2629,6 @@
    *s_field_ptrs =
      sizeof(((glsl_struct_field *)0)->type) +
      sizeof(((glsl_struct_field *)0)->name);
-<<<<<<< HEAD
-=======
 }
 
 union packed_type {
@@ -2663,225 +2661,6 @@
    } strct;
 };
 
-void
-encode_type_to_blob(struct blob *blob, const glsl_type *type)
-{
-   if (!type) {
-      blob_write_uint32(blob, 0);
-      return;
-   }
-
-   STATIC_ASSERT(sizeof(union packed_type) == 4);
-   union packed_type encoded;
-   encoded.u32 = 0;
-   encoded.basic.base_type = type->base_type;
-
-   switch (type->base_type) {
-   case GLSL_TYPE_UINT:
-   case GLSL_TYPE_INT:
-   case GLSL_TYPE_FLOAT:
-   case GLSL_TYPE_FLOAT16:
-   case GLSL_TYPE_DOUBLE:
-   case GLSL_TYPE_UINT8:
-   case GLSL_TYPE_INT8:
-   case GLSL_TYPE_UINT16:
-   case GLSL_TYPE_INT16:
-   case GLSL_TYPE_UINT64:
-   case GLSL_TYPE_INT64:
-   case GLSL_TYPE_BOOL:
-      encoded.basic.interface_row_major = type->interface_row_major;
-      assert(type->matrix_columns < 8);
-      if (type->vector_elements <= 4)
-         encoded.basic.vector_elements = type->vector_elements;
-      else if (type->vector_elements == 8)
-         encoded.basic.vector_elements = 5;
-      else if (type->vector_elements == 16)
-         encoded.basic.vector_elements = 6;
-      encoded.basic.matrix_columns = type->matrix_columns;
-      encoded.basic.explicit_stride = MIN2(type->explicit_stride, 0xfffff);
-      blob_write_uint32(blob, encoded.u32);
-      /* If we don't have enough bits for explicit_stride, store it
-       * separately.
-       */
-      if (encoded.basic.explicit_stride == 0xfffff)
-         blob_write_uint32(blob, type->explicit_stride);
-      return;
-   case GLSL_TYPE_SAMPLER:
-      encoded.sampler.dimensionality = type->sampler_dimensionality;
-      encoded.sampler.shadow = type->sampler_shadow;
-      encoded.sampler.array = type->sampler_array;
-      encoded.sampler.sampled_type = type->sampled_type;
-      break;
-   case GLSL_TYPE_SUBROUTINE:
-      blob_write_uint32(blob, encoded.u32);
-      blob_write_string(blob, type->name);
-      return;
-   case GLSL_TYPE_IMAGE:
-      encoded.sampler.dimensionality = type->sampler_dimensionality;
-      encoded.sampler.array = type->sampler_array;
-      encoded.sampler.sampled_type = type->sampled_type;
-      break;
-   case GLSL_TYPE_ATOMIC_UINT:
-      break;
-   case GLSL_TYPE_ARRAY:
-      encoded.array.length = MIN2(type->length, 0x1fff);
-      encoded.array.explicit_stride = MIN2(type->explicit_stride, 0x3fff);
-      blob_write_uint32(blob, encoded.u32);
-      /* If we don't have enough bits for length or explicit_stride, store it
-       * separately.
-       */
-      if (encoded.array.length == 0x1fff)
-         blob_write_uint32(blob, type->length);
-      if (encoded.array.explicit_stride == 0x3fff)
-         blob_write_uint32(blob, type->explicit_stride);
-      encode_type_to_blob(blob, type->fields.array);
-      return;
-   case GLSL_TYPE_STRUCT:
-   case GLSL_TYPE_INTERFACE:
-      encoded.strct.length = MIN2(type->length, 0xffffff);
-      if (type->is_interface()) {
-         encoded.strct.interface_packing_or_packed = type->interface_packing;
-         encoded.strct.interface_row_major = type->interface_row_major;
-      } else {
-         encoded.strct.interface_packing_or_packed = type->packed;
-      }
-      blob_write_uint32(blob, encoded.u32);
-      blob_write_string(blob, type->name);
-
-      /* If we don't have enough bits for length, store it separately. */
-      if (encoded.strct.length == 0xffffff)
-         blob_write_uint32(blob, type->length);
-
-      size_t s_field_size, s_field_ptrs;
-      get_struct_type_field_and_pointer_sizes(&s_field_size, &s_field_ptrs);
-
-      for (unsigned i = 0; i < type->length; i++) {
-         encode_type_to_blob(blob, type->fields.structure[i].type);
-         blob_write_string(blob, type->fields.structure[i].name);
-
-         /* Write the struct field skipping the pointers */
-         blob_write_bytes(blob,
-                          ((char *)&type->fields.structure[i]) + s_field_ptrs,
-                          s_field_size - s_field_ptrs);
-      }
-      return;
-   case GLSL_TYPE_VOID:
-      break;
-   case GLSL_TYPE_ERROR:
-   default:
-      assert(!"Cannot encode type!");
-      encoded.u32 = 0;
-      break;
-   }
-
-   blob_write_uint32(blob, encoded.u32);
-}
-
-const glsl_type *
-decode_type_from_blob(struct blob_reader *blob)
-{
-   union packed_type encoded;
-   encoded.u32 = blob_read_uint32(blob);
-
-   if (encoded.u32 == 0) {
-      return NULL;
-   }
-
-   glsl_base_type base_type = (glsl_base_type)encoded.basic.base_type;
-
-   switch (base_type) {
-   case GLSL_TYPE_UINT:
-   case GLSL_TYPE_INT:
-   case GLSL_TYPE_FLOAT:
-   case GLSL_TYPE_FLOAT16:
-   case GLSL_TYPE_DOUBLE:
-   case GLSL_TYPE_UINT8:
-   case GLSL_TYPE_INT8:
-   case GLSL_TYPE_UINT16:
-   case GLSL_TYPE_INT16:
-   case GLSL_TYPE_UINT64:
-   case GLSL_TYPE_INT64:
-   case GLSL_TYPE_BOOL: {
-      unsigned explicit_stride = encoded.basic.explicit_stride;
-      if (explicit_stride == 0xfffff)
-         explicit_stride = blob_read_uint32(blob);
-      uint32_t vector_elements = encoded.basic.vector_elements;
-      if (vector_elements == 5)
-         vector_elements = 8;
-      else if (vector_elements == 6)
-         vector_elements = 16;
-      return glsl_type::get_instance(base_type, encoded.basic.vector_elements,
-                                     encoded.basic.matrix_columns,
-                                     explicit_stride,
-                                     encoded.basic.interface_row_major);
-   }
-   case GLSL_TYPE_SAMPLER:
-      return glsl_type::get_sampler_instance((enum glsl_sampler_dim)encoded.sampler.dimensionality,
-                                             encoded.sampler.shadow,
-                                             encoded.sampler.array,
-                                             (glsl_base_type) encoded.sampler.sampled_type);
-   case GLSL_TYPE_SUBROUTINE:
-      return glsl_type::get_subroutine_instance(blob_read_string(blob));
-   case GLSL_TYPE_IMAGE:
-      return glsl_type::get_image_instance((enum glsl_sampler_dim)encoded.sampler.dimensionality,
-                                           encoded.sampler.array,
-                                           (glsl_base_type) encoded.sampler.sampled_type);
-   case GLSL_TYPE_ATOMIC_UINT:
-      return glsl_type::atomic_uint_type;
-   case GLSL_TYPE_ARRAY: {
-      unsigned length = encoded.array.length;
-      if (length == 0x1fff)
-         length = blob_read_uint32(blob);
-      unsigned explicit_stride = encoded.array.explicit_stride;
-      if (explicit_stride == 0x3fff)
-         explicit_stride = blob_read_uint32(blob);
-      return glsl_type::get_array_instance(decode_type_from_blob(blob),
-                                           length, explicit_stride);
-   }
-   case GLSL_TYPE_STRUCT:
-   case GLSL_TYPE_INTERFACE: {
-      char *name = blob_read_string(blob);
-      unsigned num_fields = encoded.strct.length;
-      if (num_fields == 0xffffff)
-         num_fields = blob_read_uint32(blob);
-
-      size_t s_field_size, s_field_ptrs;
-      get_struct_type_field_and_pointer_sizes(&s_field_size, &s_field_ptrs);
-
-      glsl_struct_field *fields =
-         (glsl_struct_field *) malloc(s_field_size * num_fields);
-      for (unsigned i = 0; i < num_fields; i++) {
-         fields[i].type = decode_type_from_blob(blob);
-         fields[i].name = blob_read_string(blob);
-
-         blob_copy_bytes(blob, ((uint8_t *) &fields[i]) + s_field_ptrs,
-                         s_field_size - s_field_ptrs);
-      }
-
-      const glsl_type *t;
-      if (base_type == GLSL_TYPE_INTERFACE) {
-         enum glsl_interface_packing packing =
-            (glsl_interface_packing) encoded.strct.interface_packing_or_packed;
-         bool row_major = encoded.strct.interface_row_major;
-         t = glsl_type::get_interface_instance(fields, num_fields, packing,
-                                               row_major, name);
-      } else {
-         unsigned packed = encoded.strct.interface_packing_or_packed;
-         t = glsl_type::get_struct_instance(fields, num_fields, name, packed);
-      }
-
-      free(fields);
-      return t;
-   }
-   case GLSL_TYPE_VOID:
-      return glsl_type::void_type;
-   case GLSL_TYPE_ERROR:
-   default:
-      assert(!"Cannot decode type!");
-      return NULL;
-   }
-}
-
 unsigned
 glsl_type::cl_alignment() const
 {
@@ -2928,5 +2707,4 @@
       return size;
    }
    return 1;
->>>>>>> 3f1e219a
 }